--- conflicted
+++ resolved
@@ -11,24 +11,15 @@
 logger = logging_setup.get_logger('shroombox.sensor')
 
 class SCD30Controller:
-    def __init__(self, measurement_interval: int = 5, max_retries: int = 3):
+    def __init__(self, measurement_interval: int = 5):
         """Initialize SCD30 controller.
         
         Args:
             measurement_interval: Time between measurements in seconds (minimum 2)
-            max_retries: Maximum number of retries for operations
         """
         self.sensor = None
         self.measurement_interval = max(2, measurement_interval)  # Ensure minimum 2 seconds
         self._last_measurement_time = 0
-<<<<<<< HEAD
-        self._last_data_ready_check = 0
-        self._data_ready_check_interval = 0.5  # Check data readiness every 0.5 seconds
-        self.max_retries = max_retries
-        self._last_successful_measurement = None  # Store last successful measurement
-        self._consecutive_failures = 0  # Track consecutive failures
-        self._using_fallback = False  # Flag to indicate if using fallback
-=======
         self._last_valid_measurement = None  # Store last valid measurement as fallback
         self._consecutive_failures = 0
         self._max_consecutive_failures = 3
@@ -37,68 +28,11 @@
         self._warmup_period = 10  # Sensor warmup period in seconds
         self._initialization_attempts = 0
         self._max_initialization_attempts = 5
->>>>>>> a0114ef8
         self.initialize_sensor()
 
     def initialize_sensor(self) -> bool:
         """Initialize the SCD30 sensor with error handling."""
-        for attempt in range(1, self.max_retries + 1):
-            try:
-                logger.info(f"Initializing SCD30 sensor (attempt {attempt}/{self.max_retries})...")
-                self.sensor = scd30_i2c.SCD30()
-                # Using default address (0x61)
-                
-                # Set measurement interval
-                self.sensor.set_measurement_interval(self.measurement_interval)
-                logger.info(f"Set measurement interval to {self.measurement_interval} seconds")
-                
-                # Start periodic measurement
-                self.sensor.start_periodic_measurement()
-                logger.info("Started periodic measurement")
-                
-                # Wait for the first measurement to be ready
-                logger.info(f"Waiting for first measurement (up to {self.measurement_interval * 2} seconds)...")
-                start_time = time.time()
-                while time.time() - start_time < self.measurement_interval * 2:
-                    if self._check_data_ready():
-                        logger.info("First measurement is ready")
-                        return True
-                    time.sleep(0.5)
-                
-                if attempt == self.max_retries:
-                    logger.warning("Timed out waiting for first measurement, but continuing anyway")
-                    return True
-                    
-                logger.warning("Timed out waiting for first measurement")
-                
-            except Exception as e:
-                logger.error(f"Failed to initialize SCD30 sensor (attempt {attempt}): {e}")
-                if attempt < self.max_retries:
-                    logger.info(f"Retrying in 1 second...")
-                    time.sleep(1)
-                else:
-                    self.sensor = None
-        
-        return False
-
-    def _check_data_ready(self) -> bool:
-        """Check if data is ready, respecting the sensor's timing requirements."""
-        if self.sensor is None:
-            return False
-            
-        # Limit how often we check data readiness to avoid overwhelming the sensor
-        current_time = time.time()
-        if current_time - self._last_data_ready_check < self._data_ready_check_interval:
-            return False
-            
-        self._last_data_ready_check = current_time
-        
         try:
-<<<<<<< HEAD
-            return bool(self.sensor.get_data_ready())
-        except Exception as e:
-            logger.error(f"Error checking if data is ready: {e}")
-=======
             self._initialization_attempts += 1
             logger.info(f"Initializing SCD30 sensor (attempt {self._initialization_attempts}/{self._max_initialization_attempts})...")
             
@@ -161,29 +95,10 @@
                 logger.error(f"Failed to initialize sensor after {self._max_initialization_attempts} attempts, giving up")
                 self._initialization_attempts = 0  # Reset for next time
             
->>>>>>> a0114ef8
             return False
 
     def is_available(self) -> bool:
         """Check if the sensor is available and working."""
-<<<<<<< HEAD
-        if self.sensor is None:
-            return False
-            
-        for attempt in range(1, self.max_retries + 1):
-            try:
-                # Just check if we can communicate with the sensor
-                # Don't use get_data_ready here to avoid overwhelming the sensor
-                self.sensor.get_firmware_version()
-                return True
-            except Exception as e:
-                if attempt == 1:  # Only log on first attempt to reduce noise
-                    logger.error(f"Error checking sensor availability: {e}")
-                if attempt < self.max_retries:
-                    time.sleep(0.1)  # Short delay between retries
-        
-        return False
-=======
         if not self.sensor:
             return False
             
@@ -230,7 +145,6 @@
             return False
             
         return True
->>>>>>> a0114ef8
 
     async def get_measurements(self) -> Optional[Tuple[float, float, float]]:
         """Get current CO2, temperature and humidity measurements.
@@ -238,50 +152,9 @@
         Returns:
             Tuple of (co2, temperature, humidity) or None if reading fails
         """
-<<<<<<< HEAD
-        # First try to get new measurements
-        measurement = await self._try_get_measurements()
-        
-        # If successful, update last successful measurement and return
-        if measurement is not None:
-            self._last_successful_measurement = measurement
-            self._consecutive_failures = 0
-            self._using_fallback = False
-            return measurement
-            
-        # If we have a previous successful measurement, return that with a warning
-        if self._last_successful_measurement is not None:
-            self._consecutive_failures += 1
-            
-            # Only log warning every 5 failures to reduce noise
-            if self._consecutive_failures % 5 == 1:
-                logger.warning(f"Using last successful measurement as fallback (failure #{self._consecutive_failures})")
-            
-            self._using_fallback = True
-            return self._last_successful_measurement
-            
-        # No current or previous measurement available
-        self._consecutive_failures += 1
-        return None
-        
-    async def _try_get_measurements(self) -> Optional[Tuple[float, float, float]]:
-        """Internal method to try getting measurements with retries."""
-        if not self.is_available():
-            # Try to reinitialize if sensor is not available
-            if self.sensor is None:
-                logger.info("Sensor not initialized. Attempting to initialize...")
-                self.initialize_sensor()
-                if not self.is_available():
-                    logger.warning("Warning: No sensor available after reinitialization")
-                    return None
-            else:
-                logger.warning("Warning: No sensor available")
-                return None
-=======
         if not self.sensor:
             logger.warning("No sensor initialized")
             return None
->>>>>>> a0114ef8
         
         # Check if sensor is still in warmup period
         if not self.is_warmed_up():
@@ -305,56 +178,13 @@
             if self._last_measurement_time:
                 time_since_last = current_time - self._last_measurement_time
                 if time_since_last < self.measurement_interval:
-<<<<<<< HEAD
-                    # Not enough time has passed since the last measurement
-=======
->>>>>>> a0114ef8
                     # Wait until the measurement interval has passed
                     wait_time = self.measurement_interval - time_since_last
                     logger.debug(f"Waiting {wait_time:.1f}s for next measurement interval")
                     await asyncio.sleep(wait_time)
             
-            # Wait for data to be ready with polling (respecting the sensor's timing)
+            # Wait for data to be ready with polling
             wait_start = time.time()
-<<<<<<< HEAD
-            max_wait = self.measurement_interval * 2  # Maximum time to wait for data
-            
-            while time.time() - wait_start < max_wait:
-                if self._check_data_ready():
-                    # Data is ready, read the measurement
-                    for read_attempt in range(1, self.max_retries + 1):
-                        try:
-                            measurement = self.sensor.read_measurement()
-                            if measurement is not None:
-                                co2, temp, rh = measurement
-                                co2 = round(co2, 2)
-                                temp = round(temp, 2)
-                                rh = round(rh, 2)
-                                
-                                # Store the measurement time
-                                self._last_measurement_time = time.time()
-                                
-                                # More detailed logging
-                                logger.info(f"Successful measurement at {datetime.now().strftime('%H:%M:%S')} - "
-                                          f"CO2: {co2}ppm, Temp: {temp}°C, RH: {rh}%")
-                                
-                                return co2, temp, rh
-                            else:
-                                if read_attempt < self.max_retries:
-                                    logger.warning(f"Measurement returned None (attempt {read_attempt}). Retrying...")
-                                    time.sleep(0.5)  # Longer delay between read attempts
-                        except Exception as e:
-                            if read_attempt < self.max_retries:
-                                logger.error(f"Error reading measurement (attempt {read_attempt}): {e}")
-                                time.sleep(0.5)  # Longer delay between read attempts
-                    
-                    # If we get here, all read attempts failed
-                    break
-                
-                # Data not ready yet, wait before checking again
-                # Use a longer sleep to avoid overwhelming the sensor
-                await asyncio.sleep(0.5)
-=======
             max_wait = 10  # Increased maximum wait time from 5 to 10 seconds
             max_attempts = 5  # Maximum number of measurement attempts
             attempt = 0
@@ -434,7 +264,6 @@
                 logger.warning(f"Sensor data not ready within timeout period ({max_wait}s)")
             
             self._consecutive_failures += 1
->>>>>>> a0114ef8
             
             # If we have too many consecutive failures, try to reinitialize the sensor
             if self._consecutive_failures >= self._max_consecutive_failures:
@@ -494,66 +323,6 @@
 
     def cleanup(self):
         """Clean up sensor resources."""
-<<<<<<< HEAD
-        self.sensor = None 
-
-if __name__ == "__main__":
-    import time
-    import signal
-    import sys
-    
-    def signal_handler(sig, frame):
-        print("\nExiting test. Cleaning up...")
-        if controller:
-            controller.cleanup()
-        sys.exit(0)
-    
-    # Register the signal handler for Ctrl+C
-    signal.signal(signal.SIGINT, signal_handler)
-    
-    print("Starting SCD30 sensor test. Press Ctrl+C to exit.")
-    
-    # Create and initialize the sensor controller with more retries
-    controller = SCD30Controller(measurement_interval=2, max_retries=3)
-    
-    # Check if sensor is available
-    if not controller.is_available():
-        print("Warning: SCD30 sensor not immediately available. Will keep trying...")
-    else:
-        print(f"SCD30 sensor initialized with measurement interval of {controller.measurement_interval} seconds.")
-    
-    print("Taking continuous measurements. Press Ctrl+C to exit.")
-    print("Time\t\tStatus\t\tCO2 (ppm)\tTemperature (°C)\tHumidity (%)")
-    print("-" * 90)
-    
-    # Create event loop for async operations
-    loop = asyncio.get_event_loop()
-    
-    try:
-        while True:
-            # Get measurements
-            measurement = loop.run_until_complete(controller.get_measurements())
-            
-            if measurement:
-                co2, temp, humidity = measurement
-                current_time = datetime.now().strftime("%H:%M:%S")
-                
-                # Add status indicator
-                status = "FALLBACK" if controller._using_fallback else "LIVE"
-                
-                print(f"{current_time}\t{status}\t\t{co2:.2f}\t\t{temp:.2f}\t\t\t{humidity:.2f}")
-            else:
-                print(f"{datetime.now().strftime('%H:%M:%S')}\tFAILED\t\tNo measurement available")
-            
-            # Small delay to prevent excessive CPU usage
-            time.sleep(0.5)  # Longer delay to reduce sensor queries
-    
-    except Exception as e:
-        print(f"Error during test: {e}")
-    finally:
-        controller.cleanup()
-        print("Test completed and resources cleaned up.") 
-=======
         logger.info("Cleaning up SCD30 sensor resources")
         if self.sensor:
             try:
@@ -597,5 +366,4 @@
 
 # Run the test function when this file is executed directly
 if __name__ == "__main__":
-    asyncio.run(test_scd30_sensor()) 
->>>>>>> a0114ef8
+    asyncio.run(test_scd30_sensor()) 