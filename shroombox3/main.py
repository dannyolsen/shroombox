### IMPORTS ###
import os
from dotenv import load_dotenv
import logging
from logging.handlers import RotatingFileHandler
import scd30_i2c  # Import the module directly
import logging_setup
import copy
import json
import time
import asyncio
import aiohttp
from typing import Optional, Tuple, Dict, Any, List
from datetime import datetime
from simple_pid import PID
from influxdb_client import InfluxDBClient, Point
from influxdb_client.client.write_api import SYNCHRONOUS
from tapo import ApiClient
from noctua_pwm import NoctuaFan
from tapo_controller import TapoController
from scd30_controller import SCD30Controller
from settings_manager import SettingsManager

# Initialize logging first thing
logging_setup.setup_logging()
logger = logging_setup.get_logger('shroombox')

# Set up logging ONCE at the module level
logger.setLevel(logging.INFO)

# Only add handlers if they don't exist
if not logger.handlers:
    # Get log directory from environment variable, fall back to local logs
    log_dir = os.getenv('SHROOMBOX_LOG_DIR', os.path.join(os.path.dirname(__file__), 'logs'))
    os.makedirs(log_dir, exist_ok=True)
    
    log_file = os.getenv('SHROOMBOX_LOG_FILE', os.path.join(log_dir, 'main.log'))
    try:
        # Create file handler
        file_handler = RotatingFileHandler(
            log_file,
            maxBytes=1024*1024,  # 1MB
            backupCount=5,
            mode='a'
        )
        file_handler.setFormatter(logging.Formatter('%(asctime)s - %(levelname)s - %(message)s'))
        logger.addHandler(file_handler)
        logger.info(f"Logging to: {log_file}")
    except Exception as e:
        print(f"Error setting up file logging: {e}")
        # Continue with console-only logging
    
    # Always add console handler
    console_handler = logging.StreamHandler()
    console_formatter = logging.Formatter('%(message)s')
    console_handler.setFormatter(console_formatter)
    logger.addHandler(console_handler)

# Make logger not buffer output
logger.propagate = False

# Load environment variables
load_dotenv()

# Log environment variables
logger.info("Environment variables loaded:")
logger.info(f"INFLUXDB_URL: {os.getenv('INFLUXDB_URL')}")
logger.info(f"INFLUXDB_ORG: {os.getenv('INFLUXDB_ORG')}")
logger.info(f"INFLUXDB_BUCKET: {os.getenv('INFLUXDB_BUCKET')}")
logger.info("=" * 50)

import asyncio
import time
from datetime import datetime
from typing import Optional, Tuple
import json
from influxdb_client import InfluxDBClient, Point
from influxdb_client.client.write_api import SYNCHRONOUS
import RPi.GPIO as GPIO
import socket
import subprocess
import aiohttp
import logging
from logging.handlers import RotatingFileHandler

from simple_pid import PID
from tapo import ApiClient
from noctua_pwm import NoctuaFan
from tapo_controller import TapoController
from scd30_controller import SCD30Controller

### CONSTANTS ###
MEASUREMENT_INTERVAL = 5
TEMP_OFFSET = 2
HUMIDIFIER_BURST_MIN = 0.5    # Minimum burst time in seconds
HUMIDIFIER_BURST_MAX = 30   # Maximum burst time in seconds
HUMIDITY_BREAK_TIME = 60   # minimum time between humidifier activations
RH_HYSTERESIS = 2.0       # Hysteresis band (±2%)

### CLASSES ###
class EnvironmentSetpoints:
    def __init__(
        self,
        temp_setpoint: float,
        co2_setpoint: float,
        rh_setpoint: float
    ):
        self.temp_setpoint = temp_setpoint
        self.co2_setpoint = co2_setpoint
        self.rh_setpoint = rh_setpoint

# Define setpoints for different growth phases
COLONISATION_SETPOINTS = EnvironmentSetpoints(
    temp_setpoint=27.0,
    co2_setpoint=1000,
    rh_setpoint=85.0
)

GROW_SETPOINTS = EnvironmentSetpoints(
    temp_setpoint=22.0,
    co2_setpoint=550,
    rh_setpoint=60.0
)

CAKE_SETPOINTS = EnvironmentSetpoints(
    temp_setpoint=27.0,
    co2_setpoint=500,
    rh_setpoint=85.0
)

class EnvironmentController:
    def __init__(self):
        # Add debug logging for current working directory
        current_dir = os.getcwd()
        logger.info(f"Current working directory: {current_dir}")
        
        # Use path relative to the script location
        script_dir = os.path.dirname(os.path.abspath(__file__))
        self.config_path = os.path.join(script_dir, 'config', 'settings.json')
        logger.info(f"Looking for config at: {self.config_path}")
        
        # Initialize settings manager
        self.settings_manager = SettingsManager(self.config_path)
        
<<<<<<< HEAD
        # Initialize config last modified time
        try:
            self.config_last_modified = os.path.getmtime(self.config_path)
            logger.info(f"Config last modified: {datetime.fromtimestamp(self.config_last_modified)}")
        except Exception as e:
            logger.error(f"Error getting config modification time: {e}")
            self.config_last_modified = 0
        
        # Initialize logging settings FIRST
        self.logging_interval = self.current_settings.get('logging', {}).get('interval', 30)
=======
        self.last_config_check = 0
        self.config_check_interval = 30  # Increased from 5 to 30 seconds
>>>>>>> a0114ef8
        
        # We'll load settings in the start method since we need async
        self.current_settings = {}
        
        # Initialize state tracking variables
        self.fan_percentage = 0  # Track current fan speed
        self.fan_manual_control = False  # Flag to indicate manual fan control
        self.heater_on = False  # Track heater state
        self.humidifier_on = False  # Track humidifier state
        self.fan = NoctuaFan()  # Initialize fan controller
        
        # Store device IPs
        self.heater_ip = None
        self.humidifier_ip = None
        
        # Add debounce timers for device state changes
        self.heater_last_change = 0
        self.humidifier_last_change = 0
        self.device_debounce_time = 10  # Minimum seconds between state changes
        
        # Initialize sensor - we'll set the measurement interval in start()
        self.sensor = SCD30Controller()
        
        # Initialize other variables
        self.influx_client = None
        self.write_api = None
        self.session = None
        self.tapo = None
        self.humidifier_config = None
        self.heater_config = None
        self.temperature_last_called = 0
        self.system_running = False
        self.monitoring_enabled = True
        
        # Initialize PIDs with default values - we'll update them in start()
        self.co2_pid = None
        self.cpu_pid = None
        self.humidity_pid = None
        
    async def start(self):
        """Initialize async resources."""
        # Create aiohttp session
        self.session = aiohttp.ClientSession()
        
        # Load settings
        self.current_settings = await self.settings_manager.load_settings()
        
        # Initialize logging settings
        self.logging_interval = self.current_settings.get('logging', {}).get('interval', 30)
        
        # Get measurement interval from config, with fallback to default
        self.measurement_interval = self.current_settings.get('sensor', {}).get('measurement_interval', 5)
        
        # Update sensor measurement interval
        self.sensor.set_measurement_interval(self.measurement_interval)
        
        # Initialize Tapo controller
        self.tapo = TapoController(
            email=os.getenv('TAPO_EMAIL'),
            password=os.getenv('TAPO_PASSWORD')
        )
        
        # Get device configs from settings
        self.humidifier_config = next((d for d in self.current_settings.get('available_devices', []) 
                                     if d.get('role') == 'humidifier'), None)
        self.heater_config = next((d for d in self.current_settings.get('available_devices', [])
                                 if d.get('role') == 'heater'), None)
        
        # Initialize InfluxDB client
        try:
            # Initialize InfluxDB client if environment variables are set
            influx_url = os.getenv('INFLUXDB_URL')
            influx_token = os.getenv('INFLUXDB_TOKEN')
            influx_org = os.getenv('INFLUXDB_ORG')
            
            if influx_url and influx_token and influx_org:
                self.influx_client = InfluxDBClient(
                    url=influx_url,
                    token=influx_token,
                    org=influx_org
                )
                self.write_api = self.influx_client.write_api(write_options=SYNCHRONOUS)
                logger.info(f"InfluxDB client initialized: {influx_url}")
            else:
                logger.warning("InfluxDB environment variables not set, data logging disabled")
        except Exception as e:
            logger.error(f"Error initializing InfluxDB client: {e}")
            
        # Initialize PIDs with default values first
        phase = self.current_settings['environment']['current_phase']
        phase_settings = self.current_settings['environment']['phases'][phase]
        
        # Debug print PID initialization
        logger.info("\nInitializing PIDs:")
        logger.info(f"Phase: {phase}")
        logger.info(f"RH Setpoint: {phase_settings['rh_setpoint']}")
        logger.info(f"CO2 Setpoint: {phase_settings['co2_setpoint']}")
        
        # Initialize CO2 PID
        self.co2_pid = PID(
            Kp=-1,
            Ki=-0.01,
            Kd=0,
            setpoint=float(phase_settings['co2_setpoint']),  # Make sure to convert to float
            output_limits=(0, 100)
        )
        
        # Initialize CPU PID
        self.cpu_pid = PID(
            Kp=-10,
            Ki=-3,
            Kd=0.05,
            setpoint=30,
            output_limits=(0, 100)
        )
        
        # Initialize Humidity PID
        self.humidity_pid = PID(
            Kp=0.2,
            Ki=0.01,
            Kd=0.05,
            setpoint=float(phase_settings['rh_setpoint']),  # Make sure to convert to float
            output_limits=(0, HUMIDIFIER_BURST_MAX)
        )
        # Force initial output to minimum burst time
        self.humidity_pid._last_output = HUMIDIFIER_BURST_MIN
        
        # Initialize humidifier state tracking
        self.humidifier_bursting = False
        self.burst_end_time = 0
        self.last_humidifier_state = False  # Track state changes
        
        # Now update controllers with config settings
        self.update_controllers()
        
<<<<<<< HEAD
        # Initialize InfluxDB client
        try:
            logger.info("\n=== Initializing InfluxDB Client ===")
            logger.info(f"URL: {os.getenv('INFLUXDB_URL')}")
            logger.info(f"Organization: {os.getenv('INFLUXDB_ORG')}")
            logger.info(f"Bucket: {os.getenv('INFLUXDB_BUCKET')}")
            
            if not os.getenv('INFLUXDB_TOKEN'):
                logger.error("❌ Error: INFLUXDB_TOKEN not found in environment variables")
                return
                
            self.influx_client = InfluxDBClient(
                url=os.getenv('INFLUXDB_URL', 'http://localhost:8086'),
                token=os.getenv('INFLUXDB_TOKEN'),
                org=os.getenv('INFLUXDB_ORG')
            )
            self.write_api = self.influx_client.write_api(write_options=SYNCHRONOUS)
            
            # Test the connection
            try:
                test_point = Point("test_connection").field("value", 1)
                self.write_api.write(
                    bucket=os.getenv('INFLUXDB_BUCKET'),
                    record=test_point
                )
                logger.info("✓ InfluxDB connection test successful")
            except Exception as e:
                logger.error(f"❌ InfluxDB connection test failed: {e}")
                
        except Exception as e:
            logger.error(f"❌ Error initializing InfluxDB client: {e}")
            logger.error(f"Full traceback: {traceback.format_exc()}")
        
        self.session = None
        self.connector = None
        
        # Initialize Tapo controller
        self.tapo = TapoController(
            email=os.getenv('TAPO_EMAIL'),
            password=os.getenv('TAPO_PASSWORD')
        )
        
        # Get device configs from settings
        self.humidifier_config = self.current_settings.get('devices', {}).get('humidifier')
        self.heater_config = self.current_settings.get('devices', {}).get('heater')
        
        # Initialize temperature_last_called
        self.temperature_last_called = 0
        
        self.system_running = False
        self.monitoring_enabled = True
        
    def load_config(self):
        """Load settings from config file."""
        try:
            logger.info(f"Loading config from: {self.config_path}")
            
            # Check if file exists
            if not os.path.exists(self.config_path):
                logger.error(f"Config file does not exist: {self.config_path}")
                return {}
                
            # Check file permissions
            try:
                file_stat = os.stat(self.config_path)
                logger.info(f"Config file permissions: {oct(file_stat.st_mode)}")
                logger.info(f"Config file owner: {file_stat.st_uid}, group: {file_stat.st_gid}")
            except Exception as e:
                logger.warning(f"Could not check file permissions: {e}")
            
            with open(self.config_path, 'r') as f:
                config = json.load(f)
                logger.info(f"Successfully loaded config from {self.config_path}")
            
            # Ensure numeric values are properly converted
            if 'environment' in config and 'phases' in config['environment']:
                for phase_name, phase_data in config['environment']['phases'].items():
                    if 'temp_setpoint' in phase_data:
                        phase_data['temp_setpoint'] = float(phase_data['temp_setpoint'])
                    if 'rh_setpoint' in phase_data:
                        phase_data['rh_setpoint'] = float(phase_data['rh_setpoint'])
                    if 'co2_setpoint' in phase_data:
                        phase_data['co2_setpoint'] = int(phase_data['co2_setpoint'])
                
                # Log the current phase settings
                current_phase = config['environment']['current_phase']
                if current_phase in config['environment']['phases']:
                    phase_settings = config['environment']['phases'][current_phase]
                    logger.info(f"Loaded settings for phase '{current_phase}':")
                    logger.info(f"  Temperature setpoint: {phase_settings.get('temp_setpoint')}°C")
                    logger.info(f"  Humidity setpoint: {phase_settings.get('rh_setpoint')}%")
                    logger.info(f"  CO2 setpoint: {phase_settings.get('co2_setpoint')}ppm")
                else:
                    logger.warning(f"Current phase '{current_phase}' not found in config phases")
                    
            return config
        except json.JSONDecodeError as e:
            logger.error(f"Error parsing config file (invalid JSON): {e}")
            # Try to read the raw file content for debugging
            try:
                with open(self.config_path, 'r') as f:
                    content = f.read()
                logger.error(f"Raw config file content: {content[:500]}...")
            except Exception as read_error:
                logger.error(f"Could not read raw config file: {read_error}")
            return {}
        except Exception as e:
            logger.error(f"Error loading config: {e}")
            import traceback
            logger.error(f"Stack trace: {traceback.format_exc()}")
            return {}
=======
    async def load_config(self):
        """Load settings from config file using SettingsManager."""
        return await self.settings_manager.load_settings(force_reload=True)
>>>>>>> a0114ef8

    def get_logging_interval(self) -> int:
        """Get the current logging interval in seconds."""
        return self.current_settings.get('logging', {}).get('interval', 30)

    def update_controllers(self):
        """Update controller settings from config."""
        if not self.current_settings:
            logger.warning("No settings available to update controllers")
            return

        try:
            phase = self.current_settings['environment']['current_phase']
            phase_settings = self.current_settings['environment']['phases'][phase]
            
            # Log the current phase and settings we're applying
            logger.info(f"Updating controllers with phase: {phase}")
            logger.info(f"Temperature setpoint: {phase_settings['temp_setpoint']}°C")
            logger.info(f"Humidity setpoint: {phase_settings['rh_setpoint']}%")
            logger.info(f"CO2 setpoint: {phase_settings['co2_setpoint']}ppm")
            
            # Convert setpoints to float
            try:
                # Update CO2 and humidity PID setpoints
                self.co2_pid.setpoint = float(phase_settings['co2_setpoint'])
                self.humidity_pid.setpoint = float(phase_settings['rh_setpoint'])
                
                # Note: Temperature doesn't use PID, it uses hysteresis control
                # The temperature setpoint is applied directly in temperature_control method
            except (ValueError, TypeError) as e:
                logger.error(f"Error converting setpoints to float: {e}")
                logger.error(f"CO2 setpoint: {phase_settings['co2_setpoint']}")
                logger.error(f"RH setpoint: {phase_settings['rh_setpoint']}")
                return

            # Update logging interval
            new_logging_interval = self.current_settings.get('logging', {}).get('interval', 30)
            if new_logging_interval != self.logging_interval:
                logger.info(f"\nUpdating logging interval: {self.logging_interval}s -> {new_logging_interval}s")
                self.logging_interval = new_logging_interval
                logger.info("✓ Logging interval updated")

            # Update humidity PID parameters
            hum_pid_settings = self.current_settings['humidifier'].get('pid', {})
            if hum_pid_settings:
                old_tunings = self.humidity_pid.tunings
                new_tunings = (
                    float(hum_pid_settings.get('Kp', 0.2)),
                    float(hum_pid_settings.get('Ki', 0.01)),
                    float(hum_pid_settings.get('Kd', 0.05))
                )
                
                if old_tunings != new_tunings:
                    logger.info(f"Updating humidity PID tunings: {old_tunings} -> {new_tunings}")
                    self.humidity_pid.tunings = new_tunings

            # Update CO2 PID parameters
            co2_pid_settings = self.current_settings['co2'].get('pid', {})
            if co2_pid_settings:
                old_tunings = self.co2_pid.tunings
                new_tunings = (
                    float(co2_pid_settings.get('Kp', -1.0)),
                    float(co2_pid_settings.get('Ki', -0.01)),
                    float(co2_pid_settings.get('Kd', 0.0))
                )
                
                if old_tunings != new_tunings:
                    logger.info(f"Updating CO2 PID tunings: {old_tunings} -> {new_tunings}")
                    self.co2_pid.tunings = new_tunings

<<<<<<< HEAD
            # Update sensor interval if changed
            new_interval = self.current_settings.get('sensor', {}).get('measurement_interval', 5)
            if new_interval != self.measurement_interval:
                logger.info(f"\nUpdating sensor measurement interval: {self.measurement_interval}s -> {new_interval}s")
                self.measurement_interval = new_interval
                if self.sensor:
                    try:
                        self.sensor.set_measurement_interval(self.measurement_interval)
                        logger.info("✓ Sensor measurement interval updated")
                    except Exception as e:
                        logger.error(f"✗ Error updating sensor interval: {e}")
                        
            logger.info("Controllers updated successfully with new settings")
        except Exception as e:
            logger.error(f"Error in update_controllers: {e}")
            import traceback
            logger.error(f"Stack trace: {traceback.format_exc()}")

    async def check_config_updates(self):
        """Check for updates to config file and reload if necessary."""
        try:
            # Get the last modification time of the config file
            config_mtime = os.path.getmtime(self.config_path)
            current_time = time.time()
            
            logger.info(f"Checking config updates - File: {self.config_path}")
            logger.info(f"Last modified time: {datetime.fromtimestamp(config_mtime).strftime('%Y-%m-%d %H:%M:%S')}")
            logger.info(f"Last checked time: {datetime.fromtimestamp(self.config_last_modified).strftime('%Y-%m-%d %H:%M:%S') if self.config_last_modified > 0 else 'Never'}")
            logger.info(f"Current time: {datetime.fromtimestamp(current_time).strftime('%Y-%m-%d %H:%M:%S')}")
            
            # If the file has been modified since last check, reload it
            if config_mtime > self.config_last_modified:
                logger.info(f"Config file modified at {datetime.fromtimestamp(config_mtime)}, reloading...")
                
                # Read the file content for debugging
                try:
                    with open(self.config_path, 'r') as f:
                        file_content = f.read()
                        logger.info(f"Current config file content (first 500 chars): {file_content[:500]}...")
                except Exception as e:
                    logger.error(f"Error reading config file for debug: {e}")
                
                old_settings = self.current_settings.copy() if self.current_settings else {}
                self.current_settings = self.load_config()
                self.config_last_modified = config_mtime
                
                # Log the changes to help with debugging
                if old_settings:
                    # Check if growth phase changed
                    old_phase = old_settings.get('environment', {}).get('current_phase', 'unknown')
                    new_phase = self.current_settings.get('environment', {}).get('current_phase', 'unknown')
                    logger.info(f"CONFIG UPDATE: Phase changed: {old_phase} -> {new_phase}")
                    
                    # Always log temperature setpoint for the current phase, regardless of whether phase changed
                    old_temp = old_settings.get('environment', {}).get('phases', {}).get(new_phase, {}).get('temp_setpoint', 'unknown')
                    new_temp = self.current_settings.get('environment', {}).get('phases', {}).get(new_phase, {}).get('temp_setpoint', 'unknown')
                    logger.info(f"CONFIG UPDATE: Temperature setpoint: {old_temp} -> {new_temp}")
                    
                    # Also log CO2 and humidity setpoints
                    old_co2 = old_settings.get('environment', {}).get('phases', {}).get(new_phase, {}).get('co2_setpoint', 'unknown')
                    new_co2 = self.current_settings.get('environment', {}).get('phases', {}).get(new_phase, {}).get('co2_setpoint', 'unknown')
                    logger.info(f"CONFIG UPDATE: CO2 setpoint: {old_co2} -> {new_co2}")
                    
                    old_rh = old_settings.get('environment', {}).get('phases', {}).get(new_phase, {}).get('rh_setpoint', 'unknown')
                    new_rh = self.current_settings.get('environment', {}).get('phases', {}).get(new_phase, {}).get('rh_setpoint', 'unknown')
                    logger.info(f"CONFIG UPDATE: Humidity setpoint: {old_rh} -> {new_rh}")
                    
                    # Check heater device details
                    old_devices = old_settings.get('available_devices', [])
                    new_devices = self.current_settings.get('available_devices', [])
                    
                    old_heater = next((d for d in old_devices if d.get('role') == 'heater'), None)
                    new_heater = next((d for d in new_devices if d.get('role') == 'heater'), None)
                    
                    if old_heater and new_heater:
                        logger.info(f"CONFIG UPDATE: Heater state in config: {old_heater.get('state')} -> {new_heater.get('state')}")
                        logger.info(f"CONFIG UPDATE: Heater IP: {old_heater.get('ip')} -> {new_heater.get('ip')}")
                
                # Update the controllers with the new settings
                try:
                    logger.info("Updating controllers with new settings...")
                    self.update_controllers()
                    
                    # Force an immediate reevaluation of the heater state based on new settings
                    if hasattr(self, 'diagnose_heater_control'):
                        asyncio.create_task(self.diagnose_heater_control())
                        logger.info("Running heater diagnostic with new settings")
                except Exception as e:
                    logger.error(f"Error updating controllers with new settings: {e}")
            else:
                logger.info(f"No changes detected in config file (last modified: {datetime.fromtimestamp(config_mtime).strftime('%Y-%m-%d %H:%M:%S')})")
        except Exception as e:
            logger.error(f"Error checking for config updates: {e}")
            import traceback
            logger.error(f"Stack trace: {traceback.format_exc()}")
            # Don't update the config_last_modified time on error
            # so we'll try again on the next check
=======
        # Update fan settings
        fan_settings = self.current_settings.get('fan', {})
        if fan_settings:
            self.fan_manual_control = fan_settings.get('manual_control', False)
            fan_speed = fan_settings.get('speed', 0)
            
            # Always update fan speed from settings
            if self.fan_percentage != fan_speed:
                logger.info(f"Updating fan speed from settings: {self.fan_percentage:.1f}% -> {fan_speed:.1f}%")
                self.fan_percentage = fan_speed
                self.fan.set_speed(fan_speed)
                
            if self.fan_manual_control:
                logger.info(f"Fan is under manual control at {self.fan_percentage:.1f}%")
            else:
                logger.info(f"Fan is under automatic control at {self.fan_percentage:.1f}%")

        # Update sensor interval if changed
        new_interval = self.current_settings.get('sensor', {}).get('measurement_interval', 5)
        if new_interval != self.measurement_interval:
            logger.info(f"\nUpdating sensor measurement interval: {self.measurement_interval}s -> {new_interval}s")
            self.measurement_interval = new_interval
            if self.sensor:
                try:
                    self.sensor.set_measurement_interval(self.measurement_interval)
                    logger.info("✓ Sensor measurement interval updated")
                except Exception as e:
                    logger.error(f"✗ Error updating sensor interval: {e}")

    async def check_config_updates(self):
        """Check for configuration updates."""
        current_time = time.time()
        if current_time - self.last_config_check > self.config_check_interval:
            new_settings = await self.load_config()
            
            # Only update if settings other than device states have changed
            if self._settings_changed_excluding_device_states(new_settings, self.current_settings):
                logger.info("\nConfig changed, updating settings...")
                
                # Preserve current device states
                self._preserve_device_states(new_settings)
                
                self.current_settings = new_settings
                self.update_controllers()
                logger.info(f"New setpoints - RH: {self.humidity_pid.setpoint}%, CO2: {self.co2_pid.setpoint}ppm")
            
            self.last_config_check = current_time
    
    def _settings_changed_excluding_device_states(self, new_settings, old_settings):
        """Check if settings have changed, ignoring device state changes."""
        # Create deep copies to avoid modifying the originals
        new_copy = copy.deepcopy(new_settings)
        old_copy = copy.deepcopy(old_settings)
        
        # Remove device states from comparison
        if 'available_devices' in new_copy:
            for device in new_copy['available_devices']:
                if 'state' in device:
                    device['state'] = None
                    
        if 'available_devices' in old_copy:
            for device in old_copy['available_devices']:
                if 'state' in device:
                    device['state'] = None
        
        # Compare settings without device states
        return new_copy != old_copy
    
    def _preserve_device_states(self, new_settings):
        """Preserve current device states when updating settings."""
        if 'available_devices' not in new_settings or 'available_devices' not in self.current_settings:
            return
            
        # Create a map of device roles to states from current settings
        current_states = {}
        for device in self.current_settings['available_devices']:
            if 'role' in device and 'state' in device:
                current_states[device['role']] = device['state']
        
        # Apply current states to new settings
        for device in new_settings['available_devices']:
            if 'role' in device and device['role'] in current_states:
                device['state'] = current_states[device['role']]
>>>>>>> a0114ef8

    async def get_measurements(self) -> Optional[Tuple[float, float, float]]:
        """Get measurements from the sensor."""
        measurements = await self.sensor.get_measurements()
        
        # If sensor measurements are not available, use fallback values for testing
        if measurements is None:
            logger.info("Using fallback measurements for testing")
            # Use fixed values for testing - these match the current environment
            return 575.0, 20.5, 32.5
            
        return measurements

    def co2_control(self, co2: float, setpoint_max: float) -> None:
        """Control CO2 levels using PID controller."""
        # Log input values
        logger.info(f"CO2 control - Current: {co2} ppm, Setpoint: {setpoint_max} ppm")
        
        # Skip fan control if under manual control
        if self.fan_manual_control:
            logger.info(f"Skipping CO2 control - Fan is under manual control (speed: {self.fan_percentage:.1f}%)")
            return
        
        # Calculate fan speed using PID
        previous_fan_percentage = self.fan_percentage
        self.fan_percentage = float(self.co2_pid(co2))
        
        # Log PID output
        logger.info(f"CO2 PID output - Fan speed: {self.fan_percentage:.1f}% (previous: {previous_fan_percentage:.1f}%)")
        
        # Get CPU temperature and use the higher of CO2 control or CPU cooling needs
        cpu_temp = self.fan.get_cpu_temp()
        if cpu_temp and cpu_temp > 70:  # CPU getting too hot
            logger.info(f"CPU temperature high ({cpu_temp}°C) - using auto control for fan")
            self.fan.auto_control()  # Let auto control take over
        else:
            logger.info(f"Setting fan speed to {self.fan_percentage:.1f}% based on CO2 control")
            self.fan.set_speed(self.fan_percentage)  # Normal CO2 control
            
        # Always update fan speed in settings.json
        asyncio.create_task(self.update_fan_settings_in_background())

    async def initialize_devices(self):
        """Initialize device connections."""
        try:
            # Initialize TapoController
            self.tapo = TapoController(
                email=os.getenv('TAPO_EMAIL'),
                password=os.getenv('TAPO_PASSWORD')
            )
            
            # Scan for devices and update settings
            await self.tapo.scan_and_update_settings('config/settings.json')
            
            # Initialize device connections
            if self.humidifier_config:
                self.humidifier_ip = await self.tapo.get_or_update_device(self.humidifier_config)
                if self.humidifier_ip:
                    logger.info(f"Connected to humidifier at {self.humidifier_ip}")
                else:
                    logger.error("Failed to connect to humidifier")
            
            if self.heater_config:
                self.heater_ip = await self.tapo.get_or_update_device(self.heater_config)
                if self.heater_ip:
                    logger.info(f"Connected to heater at {self.heater_ip}")
                    # Synchronize actual device state with our tracking
                    await self.sync_device_states()
                else:
                    logger.error("Failed to connect to heater")
        except Exception as e:
            logger.error(f"Error initializing devices: {e}")

<<<<<<< HEAD
    async def set_humidifier_state(self, state: bool) -> None:
        """Set humidifier state."""
        if self.humidifier_ip:
            logger.info(f"SET_HUMIDIFIER_STATE: Setting humidifier to {'ON' if state else 'OFF'}")
            success = await self.tapo.set_device_state(self.humidifier_ip, state)
            if not success:
                logger.error(f"SET_HUMIDIFIER_STATE: Failed to set humidifier state to {'ON' if state else 'OFF'}")
                return
                
            self.humidifier_on = state
            logger.info(f"SET_HUMIDIFIER_STATE: Successfully set humidifier to {'ON' if state else 'OFF'}")
=======
    async def sync_device_states(self):
        """Synchronize actual device states with our tracking and settings.json."""
        try:
            logger.info("Synchronizing device states with physical devices...")
            
            # Sync heater state
            if self.heater_ip:
                actual_heater_state = await self.tapo.get_device_state(self.heater_ip)
                if actual_heater_state is not None:
                    logger.info(f"Actual heater state: {'ON' if actual_heater_state else 'OFF'}")
                    # Update our tracking
                    self.heater_on = actual_heater_state
                    # Update settings.json using SettingsManager
                    await self.settings_manager.set_device_state('heater', actual_heater_state)
                else:
                    logger.warning("Could not get heater state - device may be offline")
>>>>>>> a0114ef8
            
            # Sync humidifier state
            if self.humidifier_ip:
                actual_humidifier_state = await self.tapo.get_device_state(self.humidifier_ip)
                if actual_humidifier_state is not None:
                    logger.info(f"Actual humidifier state: {'ON' if actual_humidifier_state else 'OFF'}")
                    # Update our tracking
                    self.humidifier_on = actual_humidifier_state
                    # Update settings.json using SettingsManager
                    await self.settings_manager.set_device_state('humidifier', actual_humidifier_state)
                else:
                    logger.warning("Could not get humidifier state - device may be offline")
                    
            logger.info("Device state synchronization complete")
        except Exception as e:
            logger.error(f"Error synchronizing device states: {e}")

    async def set_humidifier_state(self, state: bool) -> bool:
        """Set humidifier state.
        
        Args:
            state: True to turn on, False to turn off
            
        Returns:
            bool: True if successful, False otherwise
        """
        # Apply debouncing to prevent rapid state changes
        current_time = time.time()
        if current_time - self.humidifier_last_change < self.device_debounce_time:
            # Only log if trying to change state
            if state != self.humidifier_on:
                logger.debug(f"Skipping humidifier state change to {state} (debounce active)")
            return False
            
        if self.humidifier_ip:
            try:
<<<<<<< HEAD
                logger.info(f"SET_HUMIDIFIER_STATE: Updating settings.json with state {'ON' if state else 'OFF'}")
                with open(self.config_path, 'r') as f:
                    settings = json.load(f)
                
                # Update device state in settings
                updated = False
                for device in settings.get('available_devices', []):
                    if device.get('role') == 'humidifier':
                        old_state = device['state']
                        device['state'] = state
                        updated = True
                        logger.info(f"SET_HUMIDIFIER_STATE: Updated humidifier state in settings from {'ON' if old_state else 'OFF'} to {'ON' if state else 'OFF'}")
                
                if not updated:
                    logger.warning("SET_HUMIDIFIER_STATE: No humidifier device found in settings.json")
                
                # Save updated settings
                with open(self.config_path, 'w') as f:
                    json.dump(settings, f, indent=4)
                logger.info("SET_HUMIDIFIER_STATE: Successfully wrote updated settings to file")
            except Exception as e:
                logger.error(f"SET_HUMIDIFIER_STATE: Error updating humidifier state in settings: {e}")
                import traceback
                logger.error(f"SET_HUMIDIFIER_STATE: Stack trace: {traceback.format_exc()}")
        else:
            logger.error("SET_HUMIDIFIER_STATE: No humidifier IP available, cannot control device")

    async def set_heater_state(self, state: bool) -> None:
        """Set heater state."""
        if self.heater_ip:
            try:
                logger.info(f"Setting heater to {'ON' if state else 'OFF'}")
                
                # Get current state before changing
                current_state = await self.tapo.get_device_state(self.heater_ip)
                
                # Only send command if needed
                if current_state != state:
                    # Try to set the state
                    success = await self.tapo.set_device_state(self.heater_ip, state)
                    
                    if success:
                        logger.info(f"Successfully set heater to {'ON' if state else 'OFF'}")
                    else:
                        logger.error(f"Failed to set heater to {'ON' if state else 'OFF'}")
                        return
                else:
                    logger.debug(f"Heater already {'ON' if state else 'OFF'}, no change needed")
                
                # Update internal tracking
                self.heater_on = state
                
                # Verify the state change
                try:
                    actual_state = await self.tapo.get_device_state(self.heater_ip)
                    if actual_state != state:
                        logger.warning(f"Heater state verification failed! Expected {'ON' if state else 'OFF'} but got {'ON' if actual_state else 'OFF'}")
                    else:
                        logger.debug("Heater state verified successfully")
                except Exception as e:
                    logger.error(f"Error verifying heater state: {e}")
                
                # Update state in settings.json
                try:
                    with open(self.config_path, 'r') as f:
                        settings = json.load(f)
                    
                    # Update device state in settings
                    for device in settings.get('available_devices', []):
                        if device.get('role') == 'heater':
                            if device['state'] != state:
                                device['state'] = state
                                logger.debug(f"Updated heater state in settings.json to {'ON' if state else 'OFF'}")
                    
                    # Save updated settings
                    with open(self.config_path, 'w') as f:
                        json.dump(settings, f, indent=4)
                except Exception as e:
                    logger.error(f"Error updating heater state in settings: {e}")
            except Exception as e:
                logger.error(f"Error setting heater state: {e}")
                import traceback
                logger.error(f"Stack trace: {traceback.format_exc()}")

=======
                # Only update if state is changing
                if state != self.humidifier_on:
                    # First update the physical device
                    success = await self.tapo.set_device_state(self.humidifier_ip, state)
                    
                    if success:
                        self.humidifier_on = state
                        self.humidifier_last_change = current_time
                        logger.info(f"Humidifier state set to: {'ON' if state else 'OFF'}")
                        
                        # Update state in settings.json using SettingsManager
                        await self.settings_manager.set_device_state('humidifier', state)
                        return True
                    else:
                        logger.error(f"Failed to set humidifier state to {'ON' if state else 'OFF'}")
                        return False
                else:
                    # State already matches what was requested
                    return True
            except Exception as e:
                logger.error(f"Error setting humidifier state: {e}")
                return False
        else:
            logger.warning("No humidifier IP available")
            return False

    async def set_heater_state(self, state: bool) -> bool:
        """Set heater state.
        
        Args:
            state: True to turn on, False to turn off
            
        Returns:
            bool: True if successful, False otherwise
        """
        # Apply debouncing to prevent rapid state changes
        current_time = time.time()
        if current_time - self.heater_last_change < self.device_debounce_time:
            # Only log if trying to change state
            if state != self.heater_on:
                logger.debug(f"Skipping heater state change to {state} (debounce active)")
            return False
            
        if self.heater_ip:
            try:
                # Only update if state is changing
                if state != self.heater_on:
                    # Update the physical device
                    success = await self.tapo.set_device_state(self.heater_ip, state)
                    
                    if success:
                        # Update internal state tracking
                        self.heater_on = state
                        self.heater_last_change = current_time
                        logger.info(f"Heater state set to: {'ON' if state else 'OFF'}")
                        
                        # Update state in settings.json using SettingsManager
                        await self.settings_manager.set_device_state('heater', state)
                        return True
                    else:
                        logger.error(f"Failed to set heater state to {'ON' if state else 'OFF'}")
                        return False
                else:
                    # State already matches what was requested
                    return True
            except Exception as e:
                logger.error(f"Error setting heater state: {e}")
                return False
        else:
            logger.warning("No heater IP available")
            return False
    
>>>>>>> a0114ef8
    async def connect_to_humidifier(self, retries=3):
        """Connect to humidifier with retries."""
        try:
            # Try to ping the device first
            result = subprocess.run(['ping', '-c', '1', '-W', '1', self.humidifier_ip], 
                                    capture_output=True, text=True)
            if result.returncode != 0:
                logger.error(f"\nHumidifier not responding to ping at {self.humidifier_ip}")
                logger.error("Please check:")
                logger.error("1. Is the humidifier powered on?")
                logger.error("2. Is the IP address correct?")
                logger.error("3. Are you connected to the right network?")
                return None
            
            logger.info(f"\nTrying to connect to humidifier at {self.humidifier_ip}")
            client = ApiClient(self.tapo_email, self.tapo_password)
            humidifier = await client.p115(self.humidifier_ip)
            logger.info("Successfully connected to humidifier")
            return humidifier
            
        except Exception as e:
            logger.error(f"Connection error: {e}")
            return None

    async def measure_burst_effect(self, start_rh: float, wait_time: int = 30) -> Tuple[float, float]:
        """
        Measure the effect of a burst after waiting for humidity to stabilize.
        Returns (end_rh, rh_change)
        """
        # Wait for humidity to spread and stabilize
        await asyncio.sleep(wait_time)
        
        # Take multiple measurements to get a stable reading
        measurements = await self.get_measurements()
        if measurements:
            end_rh = measurements[2]
            rh_change = end_rh - start_rh
            return end_rh, rh_change
        return start_rh, 0.0  # Return no change if measurement fails

    async def humidity_control(self, current_rh: float) -> None:
        """Control humidity using PID controller."""
        try:
            # Ensure we're working with float values
            current_rh = float(current_rh)
            setpoint = float(self.humidity_pid.setpoint)
            current_time = time.time()
            
<<<<<<< HEAD
            # Add detailed debug logging
            logger.info(f"HUMIDITY CONTROL DEBUG: Current RH={current_rh:.1f}%, Setpoint={setpoint:.1f}%")
            logger.info(f"HUMIDITY CONTROL DEBUG: Current humidifier state={'ON' if self.humidifier_on else 'OFF'}, Bursting={self.humidifier_bursting}")
            
            # Skip humidity control if RH is above setpoint
            if current_rh >= setpoint:
                logger.info(f"HUMIDITY CONTROL DEBUG: RH {current_rh:.1f}% is above setpoint {setpoint:.1f}%, turning humidifier OFF")
=======
            # Get hysteresis value from settings
            hysteresis = self.current_settings.get('humidifier', {}).get('rh_hysteresis', 2.0)
            
            # Skip humidity control if RH is above setpoint (with hysteresis)
            if current_rh >= (setpoint - hysteresis):
                # Only log if we're turning off the humidifier
                if self.humidifier_on or self.humidifier_bursting:
                    logger.info(f"RH ({current_rh}%) is above setpoint minus hysteresis ({setpoint - hysteresis}%), turning humidifier OFF")
>>>>>>> a0114ef8
                await self.set_humidifier_state(False)  # Ensure humidifier is off
                self.humidifier_bursting = False  # Reset bursting state
                return
            
            # Only activate if RH is significantly below setpoint
            if current_rh < (setpoint - hysteresis):
                # Check if we're in a burst
                if self.humidifier_bursting:
                    if current_time >= self.burst_end_time:
                        self.humidifier_bursting = False
                        await self.set_humidifier_state(False)
                        return

<<<<<<< HEAD
            # Check if we're in a burst
            if self.humidifier_bursting:
                time_left = self.burst_end_time - current_time
                logger.info(f"HUMIDITY CONTROL DEBUG: Currently in burst mode, {time_left:.1f} seconds left")
                if current_time >= self.burst_end_time:
                    logger.info("HUMIDITY CONTROL DEBUG: Burst complete, turning humidifier OFF")
                    self.humidifier_bursting = False
                    await self.set_humidifier_state(False)
                    return
                else:
                    logger.info("HUMIDITY CONTROL DEBUG: Continuing burst")
                    return

            # Calculate burst duration using PID
            burst_duration = self.humidity_pid(current_rh)
            logger.info(f"HUMIDITY CONTROL DEBUG: PID calculated burst duration: {burst_duration:.1f}s (min={HUMIDIFIER_BURST_MIN}s)")
            
            # Start a new burst if duration is sufficient
            if burst_duration >= HUMIDIFIER_BURST_MIN:
                logger.info(f"HUMIDITY CONTROL DEBUG: Starting new burst for {burst_duration:.1f}s")
                self.humidifier_bursting = True
                self.burst_end_time = current_time + burst_duration
                await self.set_humidifier_state(True)
                logger.info("HUMIDITY CONTROL DEBUG: Humidifier turned ON for burst")
            else:
                logger.info(f"HUMIDITY CONTROL DEBUG: Burst duration {burst_duration:.1f}s too short, skipping")
=======
                # Calculate burst duration using PID
                burst_duration = self.humidity_pid(current_rh)
                
                # Start a new burst if duration is sufficient
                if burst_duration >= HUMIDIFIER_BURST_MIN:
                    self.humidifier_bursting = True
                    self.burst_end_time = current_time + burst_duration
                    logger.info(f"Starting humidifier burst for {burst_duration:.1f}s (RH: {current_rh}%, target: {setpoint}%)")
                    await self.set_humidifier_state(True)
>>>>>>> a0114ef8
                
        except Exception as e:
            logger.error(f"Error in humidity control: {e}")
            # Add stack trace for better debugging
            import traceback
            logger.error(f"Stack trace: {traceback.format_exc()}")
            await self.set_humidifier_state(False)  # Safety: turn off on error

    def log_humidifier_state(self, state: int, current_rh: float, burst_duration: float = 0.0) -> None:
        """Log humidifier state to InfluxDB."""
        try:
            bucket = os.getenv('INFLUXDB_BUCKET')
            if not bucket or not self.write_api:
                return
            
            phase = self.current_settings['environment']['current_phase']
            
            # Create point with humidifier state
            point = Point("humidifier_state") \
                .tag("location", "shroombox") \
                .tag("phase", phase) \
                .field("state", state) \
                .field("humidity", float(current_rh)) \
                .field("setpoint", float(self.humidity_pid.setpoint)) \
                .field("burst_duration", float(burst_duration))
            
            self.write_api.write(bucket=bucket, record=point)
            logger.info(f"✓ Logged humidifier state: {'ON' if state == 1 else 'OFF'}")
            
        except Exception as e:
            logger.error(f"❌ Error logging humidifier state: {e}")

    def log_heater_state(self, state: int, current_temp: float) -> None:
        """Log heater state to InfluxDB."""
        try:
            bucket = os.getenv('INFLUXDB_BUCKET')
            if not bucket or not self.write_api:
                return
            
            phase = self.current_settings['environment']['current_phase']
            
            # Get the current temperature setpoint
            temp_setpoint = self.current_settings['environment']['phases'][phase]['temp_setpoint']
            
            # Create point with heater state
            point = Point("heater_state") \
                .tag("location", "shroombox") \
                .tag("phase", phase) \
                .field("state", state) \
                .field("temperature", float(current_temp)) \
                .field("setpoint", float(temp_setpoint))
            
            self.write_api.write(bucket=bucket, record=point)
            logger.info(f"✓ Logged heater state: {'ON' if state == 1 else 'OFF'}")
            
            # Ensure settings.json is updated to match the actual state
            # Create a background task to update settings.json
            asyncio.create_task(self._ensure_heater_state_in_settings(bool(state)))
            
        except Exception as e:
            logger.error(f"❌ Error logging heater state: {e}")
            
    async def _ensure_heater_state_in_settings(self, state: bool) -> None:
        """Ensure the heater state in settings.json matches the actual state."""
        try:
            # Check current state in settings
            current_state = await self.settings_manager.get_device_state('heater')
            
            # If state doesn't match, update it
            if current_state != state:
                logger.warning(f"Heater state mismatch: InfluxDB has {'ON' if state else 'OFF'}, but settings.json has {'ON' if current_state else 'OFF'}")
                
                # Update settings.json
                success = await self.settings_manager.set_device_state('heater', state)
                if success:
                    logger.info(f"Successfully synchronized heater state in settings.json to {'ON' if state else 'OFF'}")
                else:
                    logger.error(f"Failed to synchronize heater state in settings.json")
        except Exception as e:
            logger.error(f"Error ensuring heater state in settings: {e}")

    async def start_system(self):
        """Start environmental control system."""
        self.system_running = True
        logger.info("System control started")
        # Initialize PIDs, etc.

    async def stop_system(self):
        """Stop environmental control system but continue monitoring."""
        self.system_running = False
        # Turn off all devices
        await self.set_heater_state(False)
        await self.set_humidifier_state(False)
        self.fan.set_speed(0)
        logger.info("System control stopped (monitoring continues)")

    async def control_loop(self):
        """Main control loop."""
        if not self.system_running:
            return  # Skip control logic if system is stopped

        try:
            # Check for config updates first to ensure we have current settings
            await self.check_config_updates()
            
            # Log that control loop is executing
            logger.debug("Control loop executing...")
            
            # Get current measurements
            measurements = await self.get_measurements()
            if not measurements:
                logger.warning("No measurements available for control loop")
                return
                
            co2, temperature, rh = measurements
            
            # Log current measurements and setpoints
            current_phase = self.current_settings['environment']['current_phase']
            temp_setpoint = float(self.current_settings['environment']['phases'][current_phase]['temp_setpoint'])
            logger.info(f"Current readings - Temp: {temperature:.1f}°C (setpoint: {temp_setpoint:.1f}°C), RH: {rh:.1f}%, CO2: {co2:.0f}ppm")
            
            # FIRST update device states to get current actual state
            logger.debug("Updating device states first...")
            previous_heater_state = self.heater_on
            await self.update_device_states()
            
            # Check if state changed externally and log it
            if previous_heater_state != self.heater_on:
                logger.warning(f"Heater state changed externally: {previous_heater_state} -> {self.heater_on}")
            
            # Calculate what heater state SHOULD be based on temperature
            temp_hysteresis = float(self.current_settings['environment']['phases'][current_phase]['temp_hysteresis'])
            temp_low = temp_setpoint - temp_hysteresis
            should_heat = temperature < temp_low
            
            # Compare actual state with what it should be
            if should_heat != self.heater_on:
                logger.warning(f"STATE MISMATCH: Heater is {'ON' if self.heater_on else 'OFF'} but should be {'ON' if should_heat else 'OFF'} based on temperature")
            else:
                logger.debug(f"Heater state is correct: {'ON' if self.heater_on else 'OFF'} (Should be {'ON' if should_heat else 'OFF'})")
            
            # Run temperature control AFTER state update so it has the final say
            logger.debug("Running temperature control (with final authority)...")
            await self.temperature_control(temperature)
            
            # Run humidity control
            logger.debug("Running humidity control...")
            await self.humidity_control(rh)
            
            # Run CO2 control
            logger.debug("Running CO2 control...")
            await self.co2_control(co2, self.current_settings['environment']['phases'][current_phase]['co2_setpoint'])
                        
        except Exception as e:
            logger.error(f"Error in control loop: {e}")
            import traceback
            logger.error(f"Stack trace: {traceback.format_exc()}")

    async def cleanup(self):
        """Cleanup resources before shutdown."""
        try:
            logger.info("\n=== Cleaning up resources ===")
            
            # Stop the fan
            if hasattr(self, 'fan'):
                self.fan.set_speed(0)
                logger.info("✓ Fan stopped")
            
            # Turn off devices
            try:
<<<<<<< HEAD
                await self.set_heater_state(False)
                logger.info("✓ Heater turned off")
=======
                success = await self.set_heater_state(False)
                if success:
                    logger.info("✓ Heater turned off")
                else:
                    logger.warning("⚠ Could not turn off heater")
>>>>>>> a0114ef8
            except Exception as e:
                logger.error(f"❌ Error turning off heater: {e}")
                
            try:
<<<<<<< HEAD
                await self.set_humidifier_state(False)
                logger.info("✓ Humidifier turned off")
=======
                success = await self.set_humidifier_state(False)
                if success:
                    logger.info("✓ Humidifier turned off")
                else:
                    logger.warning("⚠ Could not turn off humidifier")
>>>>>>> a0114ef8
            except Exception as e:
                logger.error(f"❌ Error turning off humidifier: {e}")
            
            # Close InfluxDB client
            if hasattr(self, 'influx_client'):
                self.influx_client.close()
                logger.info("✓ InfluxDB client closed")
                
            logger.info("✓ Cleanup completed")
            
        except Exception as e:
            logger.error(f"❌ Error during cleanup: {e}")

    async def write_system_log(self, message: str, level: str = "info") -> None:
        """Write a system log message to InfluxDB."""
        try:
            # Debug print
            bucket = os.getenv('INFLUXDB_BUCKET')
            logger.info(f"write_system_log using bucket: {bucket}")
            
            log_point = Point("system_log") \
                .tag("location", "shroombox") \
                .tag("level", level) \
                .field("message", message) \
                .time(datetime.utcnow())
            
            self.write_api.write(
                bucket=bucket,
                record=log_point
            )
        except Exception as e:
            logger.error(f"Error writing to system log: {e}")

    async def log_to_flask(self, message: str) -> None:
        """Send log message to Flask web interface."""
        logger.info(f"\nAttempting to send to Flask: {message}")  # Debug print
        try:
            async with aiohttp.ClientSession() as session:
                try:
                    response = await session.post(
                        'http://192.168.8.157:5000/log',
                        json={'message': message},
                        timeout=5  # Add timeout
                    )
                    logger.info(f"Flask response status: {response.status}")
                    if response.status != 200:
                        response_text = await response.text()
                        logger.error(f"Error response from Flask: {response_text}")
                except aiohttp.ClientError as e:
                    logger.error(f"Network error sending to Flask: {e}")
                except asyncio.TimeoutError:
                    logger.error("Timeout sending to Flask")
                except Exception as e:
                    logger.error(f"Unexpected error sending to Flask: {e}")
        except Exception as e:
            logger.error(f"Session creation error: {e}")
        
        # Also write directly to the log file as a backup
        try:
            with open('/var/log/shroombox-main.log', 'a') as f:
                timestamp = datetime.now().strftime('%Y-%m-%d %H:%M:%S')
                f.write(f"{timestamp} - {message}\n")
                f.flush()
        except Exception as e:
            logger.error(f"Error writing directly to log file: {e}")

    async def connect_to_heater(self, retries=3):
        """Connect to heater plug with retries using Tapo library."""
        try:
            # Try to ping the device first
            result = subprocess.run(['ping', '-c', '1', '-W', '1', self.heater_ip], 
                                    capture_output=True, text=True)
            if result.returncode != 0:
                logger.error(f"\nHeater plug not responding to ping at {self.heater_ip}")
                logger.error("Please check:")
                logger.error("1. Is the heater plug powered on?")
                logger.error("2. Is the IP address correct?")
                logger.error("3. Are you connected to the right network?")
                return None
            
            logger.info(f"\nTrying to connect to heater plug at {self.heater_ip}")
            client = ApiClient(self.tapo_email, self.tapo_password)
            self.heater = await client.p115(self.heater_ip)
            logger.info("Successfully connected to heater plug")
            return self.heater
            
        except Exception as e:
            logger.error(f"Connection error: {e}")
            return None

    async def temperature_control(self, temperature: float) -> None:
        """Control temperature using heater."""
        try:
            # Get current phase settings
            current_phase = self.current_settings['environment']['current_phase']
            setpoint = float(self.current_settings['environment']['phases'][current_phase]['temp_setpoint'])
            hysteresis = float(self.current_settings['environment']['phases'][current_phase]['temp_hysteresis'])
            
            # Calculate temperature bounds
            temp_low = setpoint - hysteresis
            
            # Add detailed debug logging
            logger.info(f"TEMP CONTROL DEBUG: Current temp={temperature:.1f}°C, Setpoint={setpoint:.1f}°C, Hysteresis={hysteresis:.1f}°C")
            logger.info(f"TEMP CONTROL DEBUG: Turn on threshold={temp_low:.1f}°C, Current heater state={'ON' if self.heater_on else 'OFF'}")
            
            # Determine if heater should be on or off
            should_heat = temperature < temp_low
            logger.info(f"TEMP CONTROL DEBUG: Should heat? {should_heat} (temp < threshold? {temperature:.1f} < {temp_low:.1f})")
            
<<<<<<< HEAD
            # Get ACTUAL current state directly from device for double-checking
            actual_state = False
            if self.heater_ip:
                try:
                    actual_state = await self.tapo.get_device_state(self.heater_ip)
                    if actual_state != self.heater_on:
                        logger.warning(f"TEMP CONTROL DEBUG: Tracked state ({self.heater_on}) differs from actual device state ({actual_state})")
                except Exception as e:
                    logger.error(f"Error checking actual device state: {e}")
            
            # ALWAYS apply the correct state - don't rely on state tracking
            # This ensures the temperature control logic has authority
            logger.info(f"TEMP CONTROL DEBUG: Enforcing heater state to {'ON' if should_heat else 'OFF'} based on temperature logic")
            await self.set_heater_state(should_heat)
            logger.info(f"Heater set to {'ON' if should_heat else 'OFF'} - Temp: {temperature}°C (Target: {setpoint}°C ±{hysteresis}°C)")
            
            # Log the heater state to InfluxDB
            self.log_heater_state(1 if should_heat else 0, temperature)
=======
            # Only change state if needed
            if should_heat != self.heater_on:
                # First update the physical device and internal state
                success = await self.set_heater_state(should_heat)
                
                if success:
                    logger.info(f"Heater turned {'ON' if should_heat else 'OFF'} - Temp: {temperature}°C (Target: {setpoint}°C ±{hysteresis}°C)")
                    
                    # Log the heater state to InfluxDB
                    self.log_heater_state(1 if should_heat else 0, temperature)
                    
                    # Directly update settings.json to ensure it's in sync
                    settings_updated = await self.settings_manager.set_device_state('heater', should_heat)
                    if not settings_updated:
                        logger.error(f"Failed to update heater state in settings.json to {'ON' if should_heat else 'OFF'}")
                        
                        # Try one more time after a short delay
                        await asyncio.sleep(1)
                        retry_success = await self.settings_manager.set_device_state('heater', should_heat)
                        if retry_success:
                            logger.info(f"Successfully updated heater state in settings.json to {'ON' if should_heat else 'OFF'} on retry")
                        else:
                            logger.error(f"Failed to update heater state in settings.json even after retry")
                else:
                    logger.error(f"Failed to set heater state to {'ON' if should_heat else 'OFF'}")
                    
                    # Check if the device is online
                    is_online = await self.tapo.check_device_online(self.heater_ip)
                    if not is_online:
                        logger.error(f"Heater device appears to be offline. Please check the physical device and network connection.")
                    
                    # Try to resync device states
                    await self.sync_device_states()
            
            # Force an immediate check if the setpoint has changed significantly
            # This ensures the heater responds quickly to large setpoint changes
            if abs(temperature - setpoint) > hysteresis * 2:
                logger.info(f"Large temperature difference detected: current={temperature}°C, setpoint={setpoint}°C")
                # Force heater state update based on current conditions
                # Use the same hysteresis logic as in the regular check, don't just compare to setpoint
                should_heat = temperature < temp_low
                
                # Only update if state is different from current state
                if should_heat != self.heater_on:
                    # First update the physical device and internal state
                    success = await self.set_heater_state(should_heat)
                    
                    if success:
                        logger.info(f"Heater state forced to {'ON' if should_heat else 'OFF'} due to large setpoint change")
                        
                        # Log the heater state to InfluxDB after forced update
                        self.log_heater_state(1 if should_heat else 0, temperature)
                        
                        # Directly update settings.json to ensure it's in sync
                        settings_updated = await self.settings_manager.set_device_state('heater', should_heat)
                        if not settings_updated:
                            logger.error(f"Failed to update heater state in settings.json to {'ON' if should_heat else 'OFF'} after forced change")
                            
                            # Try one more time after a short delay
                            await asyncio.sleep(1)
                            retry_success = await self.settings_manager.set_device_state('heater', should_heat)
                            if retry_success:
                                logger.info(f"Successfully updated heater state in settings.json to {'ON' if should_heat else 'OFF'} on retry after forced change")
                            else:
                                logger.error(f"Failed to update heater state in settings.json even after retry after forced change")
                    else:
                        logger.error(f"Failed to force heater state to {'ON' if should_heat else 'OFF'}")
                        
                        # Check if the device is online
                        is_online = await self.tapo.check_device_online(self.heater_ip)
                        if not is_online:
                            logger.error(f"Heater device appears to be offline. Please check the physical device and network connection.")
>>>>>>> a0114ef8
                
        except Exception as e:
            logger.error(f"Error in temperature control: {e}")
            # Add stack trace for better debugging
            import traceback
            logger.error(f"Stack trace: {traceback.format_exc()}")

    async def diagnose_sensor(self):
        """Print sensor diagnostic information."""
        try:
            if not self.sensor:
                logger.warning("No sensor available for diagnosis")
                return
                
            logger.info("\n=== SCD30 Sensor Diagnosis ===")
            # Remove direct access to underlying sensor methods
            logger.info(f"Measurement Interval: {self.sensor.measurement_interval}s")
            logger.info(f"Last Measurement Time: {datetime.fromtimestamp(self.sensor._last_measurement_time).strftime('%H:%M:%S') if self.sensor._last_measurement_time else 'None'}")
            logger.info(f"Consecutive Failures: {self.sensor._consecutive_failures}")
            logger.info(f"Sensor Initialized: {self.sensor._initialized}")
            logger.info("============================\n")
            
        except Exception as e:
            logger.error(f"Error during sensor diagnosis: {e}")

    async def initialize_sensor(self) -> bool:
        """Initialize the sensor with proper waiting for data readiness."""
        try:
            logger.info("Initializing SCD30 sensor...")
            
            # Get measurement interval from settings
            measurement_interval = self.current_settings['sensor']['measurement_interval']
            
            # Update the sensor's measurement interval if needed
            if self.sensor.measurement_interval != measurement_interval:
                logger.info(f"Updating sensor measurement interval to {measurement_interval}s")
                self.sensor.set_measurement_interval(measurement_interval)
            
            # Check if sensor is available
            if not self.sensor.is_available():
                logger.warning("SCD30 sensor not immediately available. Waiting for it to become ready...")
                
                # Wait for the sensor to become available (up to 30 seconds)
                for attempt in range(15):
                    await asyncio.sleep(2)  # Wait 2 seconds between checks
                    if self.sensor.is_available():
                        logger.info("SCD30 sensor is now available")
                        break
                    logger.debug(f"Waiting for sensor to become available (attempt {attempt+1}/15)...")
                else:
                    logger.error("Failed to initialize SCD30 sensor after multiple attempts")
                    return False
            
            # Try to get a test measurement
            logger.info("Waiting for first measurement...")
            for attempt in range(5):
                measurement = await self.sensor.get_measurements()
                if measurement:
                    co2, temp, rh = measurement
                    logger.info(f"First measurement successful: CO2={co2:.1f}ppm, Temp={temp:.1f}°C, RH={rh:.1f}%")
                    
                    # Print sensor diagnostic information
                    await self.diagnose_sensor()
                    return True
                
                logger.debug(f"Waiting for first measurement (attempt {attempt+1}/5)...")
                await asyncio.sleep(measurement_interval)
            
            logger.warning("Could not get initial measurement, but continuing anyway")
            return True
            
        except Exception as e:
            logger.error(f"Error initializing sensor: {e}")
            return False

    async def log_data(self, co2: float, temp: float, rh: float) -> None:
        """Log sensor data to InfluxDB."""
        if not self.monitoring_enabled:
            return  # Skip logging if monitoring is disabled
        try:
            logger.debug(f"Attempting to log data - CO2: {co2}ppm, Temp: {temp}°C, RH: {rh}%")
            
            # Only log if we have valid measurements
            if all(x is not None for x in [co2, temp, rh]):
                await self.write_to_influx(co2, temp, rh)
                logger.debug("Data logged successfully")
            else:
                logger.warning("Skipping data logging due to invalid measurements")
                logger.debug(f"Invalid values detected - CO2: {co2}, Temp: {temp}, RH: {rh}")
            
        except Exception as e:
            logger.error(f"Error logging data: {e}")

    def _load_device_assignments(self):
        """Load device assignments from settings."""
        try:
            devices = self.current_settings.get('available_devices', [])
            heater = next((d for d in devices if d.get('role') == 'heater'), None)
            humidifier = next((d for d in devices if d.get('role') == 'humidifier'), None)
            
            self.heater_ip = heater['ip'] if heater else None
            self.humidifier_ip = humidifier['ip'] if humidifier else None
            
            logger.info(f"Loaded device assignments - Heater: {self.heater_ip}, Humidifier: {self.humidifier_ip}")
        except Exception as e:
            logger.error(f"Error loading device assignments: {e}")

    async def update_device_states(self):
        """Update the states of connected devices."""
        try:
            if self.heater_ip:
                self.heater_on = await self.tapo.get_device_state(self.heater_ip)
            if self.humidifier_ip:
                self.humidifier_on = await self.tapo.get_device_state(self.humidifier_ip)
        except Exception as e:
            logger.error(f"Error updating device states: {e}")

    async def write_to_influx(self, co2: float, temp: float, rh: float) -> None:
        """Write measurements to InfluxDB.
        
        Args:
            co2: CO2 level in ppm
            temp: Temperature in Celsius
            rh: Relative humidity in percent
        """
        try:
            # Create data point
            point = Point("environment") \
                .field("co2", co2) \
                .field("temperature", temp) \
                .field("humidity", rh) \
                .field("fan_speed", self.fan_percentage) \
                .field("heater", self.heater_on) \
                .field("humidifier", self.humidifier_on) \
                .time(datetime.utcnow())

            # Write to InfluxDB
            self.write_api.write(
                bucket=os.getenv('INFLUXDB_BUCKET'),
                record=point
            )
            
            logger.debug(f"Data written to InfluxDB - CO2: {co2}ppm, Temp: {temp}°C, RH: {rh}%")
            
        except Exception as e:
            logger.error(f"Error writing to InfluxDB: {e}")
            # Re-raise to be caught by caller
            raise

    async def stop_monitoring(self):
        """Complete shutdown including sensor readings."""
        self.monitoring_enabled = False
        self.system_running = False
        # Turn off all devices
        await self.set_heater_state(False)
        await self.set_humidifier_state(False)
        self.fan.set_speed(0)
        # Clean up sensor
        self.sensor.cleanup()
        logger.info("System completely stopped")

<<<<<<< HEAD
    async def diagnose_heater_control(self):
        """Special diagnostic function to check heater control logic"""
        try:
            # Get current measurements
            measurements = await self.get_measurements()
            if not measurements:
                logger.error("HEATER DIAGNOSTIC: No measurements available!")
                return
            
            co2, temperature, rh = measurements
            
            # Get setpoint
            current_phase = self.current_settings['environment']['current_phase']
            setpoint = float(self.current_settings['environment']['phases'][current_phase]['temp_setpoint'])
            hysteresis = float(self.current_settings['environment']['phases'][current_phase]['temp_hysteresis'])
            
            # Calculate threshold
            temp_low = setpoint - hysteresis
            
            # Get current heater state
            current_heater_state = await self.tapo.get_device_state(self.heater_ip) if self.heater_ip else False
            
            # What should the heater state be?
            should_heat = temperature < temp_low
            
            logger.info("=================== HEATER DIAGNOSTIC ===================")
            logger.info(f"Current temperature: {temperature:.1f}°C")
            logger.info(f"Temperature setpoint: {setpoint:.1f}°C")
            logger.info(f"Hysteresis: {hysteresis:.1f}°C")
            logger.info(f"Heat-on threshold: {temp_low:.1f}°C")
            logger.info(f"Criteria met for heating? {should_heat} (temp < threshold? {temperature:.1f} < {temp_low:.1f})")
            logger.info(f"Current heater state according to Tapo: {'ON' if current_heater_state else 'OFF'}")
            logger.info(f"Local tracking of heater state: {'ON' if self.heater_on else 'OFF'}")
            logger.info("=======================================================")
            
            # Check for mismatch
            if should_heat != current_heater_state:
                logger.warning(f"HEATER DIAGNOSTIC: Detected state mismatch! Tapo shows {'ON' if current_heater_state else 'OFF'} but should be {'ON' if should_heat else 'OFF'}")
                
                # Fix the mismatch
                logger.info(f"HEATER DIAGNOSTIC: Fixing state mismatch by setting heater to {'ON' if should_heat else 'OFF'}")
                await self.set_heater_state(should_heat)
                
                # Verify the fix
                new_state = await self.tapo.get_device_state(self.heater_ip) if self.heater_ip else False
                logger.info(f"HEATER DIAGNOSTIC: Heater state after fix: {'ON' if new_state else 'OFF'}")
                
            else:
                logger.info("HEATER DIAGNOSTIC: Heater state is correct according to control logic.")
            
        except Exception as e:
            logger.error(f"Error during heater diagnostics: {e}")
            import traceback
            logger.error(f"Stack trace: {traceback.format_exc()}")
=======
    async def update_fan_settings_in_background(self):
        """Update fan settings in the background."""
        try:
            # Update the fan speed in settings.json using the settings manager
            await self.settings_manager.set_fan_settings(
                manual_control=self.fan_manual_control,
                speed=self.fan_percentage
            )
            logger.info(f"Updated fan settings in settings.json: manual={self.fan_manual_control}, speed={self.fan_percentage:.1f}%")
        except Exception as e:
            logger.error(f"Error updating fan settings in settings.json: {e}")
>>>>>>> a0114ef8

class ShroomboxController:
    def __init__(self):
        self.config_path = 'config/settings.json'
        
        # Initialize TapoController
        self.tapo = TapoController(
            email=os.getenv('TAPO_EMAIL'),
            password=os.getenv('TAPO_PASSWORD')
        )
        
        # Load settings
        try:
            with open(self.config_path, 'r') as f:
                self.settings = json.load(f)
        except Exception as e:
            logger.error(f"Error loading settings: {e}")
            self.settings = {}
            
    async def get_device_by_role(self, role):
        """Get device info for a specific role from available devices."""
        device = next((d for d in self.settings['available_devices'] if d.get('role') == role), None)
        if not device:
            logger.warning(f"No device found with role: {role}")
            return None
        return device
            
    async def control_heater(self, state: bool):
        """Control the heater device."""
        try:
            heater = await self.get_device_by_role('heater')
            if heater:
                success = await self.tapo.set_device_state(heater['ip'], state)
                if success:
                    logger.info(f"Heater turned {'ON' if state else 'OFF'}")
                    return True
            return False
        except Exception as e:
            logger.error(f"Error controlling heater: {e}")
            return False
            
    async def control_humidifier(self, state: bool):
        """Control the humidifier device."""
        try:
            humidifier = await self.get_device_by_role('humidifier')
            if humidifier:
                success = await self.tapo.set_device_state(humidifier['ip'], state)
                if success:
                    logger.info(f"Humidifier turned {'ON' if state else 'OFF'}")
                    return True
            return False
        except Exception as e:
            logger.error(f"Error controlling humidifier: {e}")
            return False
            
    async def check_device_status(self):
        """Check if devices are reachable and update their status."""
        try:
            heater = await self.get_device_by_role('heater')
            humidifier = await self.get_device_by_role('humidifier')
            
            heater_status = False
            humidifier_status = False
            
            if heater:
                heater_info = await self.tapo.get_device_info(heater['ip'])
                heater_status = bool(heater_info)
                
            if humidifier:
                humidifier_info = await self.tapo.get_device_info(humidifier['ip'])
                humidifier_status = bool(humidifier_info)
                
            return {
                'heater': heater_status,
                'humidifier': humidifier_status
            }
            
        except Exception as e:
            logger.error(f"Error checking device status: {e}")
            return {
                'heater': False,
                'humidifier': False
            }

async def test_humidifier_plug():
    """Test function to verify the functionality of the Tapo humidifier plug."""
    humidifier_ip = "192.168.8.158"  # Replace with the actual IP address of your humidifier plug
    tapo_email = os.getenv('TAPO_EMAIL', 'dannyolsen1980@gmail.com')
    tapo_password = os.getenv('TAPO_PASSWORD', 'xerted-6wexwu-nyqraD')
    
    try:
        logger.info(f"\nTesting Tapo humidifier plug at {humidifier_ip}")
        
        # Initialize the humidifier plug
        client = ApiClient(tapo_email, tapo_password)
        humidifier = await client.p115(humidifier_ip)
        
        # Get initial state
        device_info = await humidifier.get_device_info()
        is_on = device_info.device_on
        logger.info(f"Humidifier plug initialized. Current state: {'ON' if is_on else 'OFF'}")
        
        # Toggle the humidifier state
        if is_on:
            logger.info("Turning humidifier OFF")
            await humidifier.off()
        else:
            logger.info("Turning humidifier ON")
            await humidifier.on()
        
        # Wait for the state change to take effect
        await asyncio.sleep(2)
        
        # Check the new state
        humidifier = await client.p115(humidifier_ip)
        device_info = await humidifier.get_device_info()
        is_on = device_info.device_on
        logger.info(f"Humidifier state after toggle: {'ON' if is_on else 'OFF'}")
        
        # Toggle back to original state
        if is_on:
            logger.info("Turning humidifier OFF (back to original state)")
            await humidifier.off()
        else:
            logger.info("Turning humidifier ON (back to original state)")
            await humidifier.on()
        
        # Wait for the state change to take effect
        await asyncio.sleep(2)
        
        # Check the final state
        humidifier = await client.p115(humidifier_ip)
        device_info = await humidifier.get_device_info()
        is_on = device_info.device_on
        logger.info(f"Final humidifier state: {'ON' if is_on else 'OFF'}")
        
        logger.info("Humidifier plug test completed successfully.")
    
    except Exception as e:
        logger.error(f"Error during humidifier plug test: {e}")

async def scan_and_log_devices():
    """Initial device scan and logging."""
    logger.info("\n=== Starting Initial Device Scan ===")
    
    try:
        # Initialize TapoController
        tapo = TapoController(
            email=os.getenv('TAPO_EMAIL'),
            password=os.getenv('TAPO_PASSWORD')
        )
        
        # Log initial state
        logger.info("\nBefore scan - Current settings in settings.json:")
        try:
            with open('config/settings.json', 'r') as f:
                before_settings = json.load(f)
            before_devices = before_settings.get('available_devices', [])
            logger.info(f"Number of devices: {len(before_devices)}")
            for device in before_devices:
                logger.info(f"  - {device['name']} ({device['ip']}) - Role: {device.get('role', 'Not assigned')}")
        except Exception as e:
            logger.error(f"Error reading initial settings: {e}")
        
        # Scan for devices
        logger.info("\nScanning for devices...")
        success = await tapo.scan_and_update_settings('config/settings.json')
        
        if success:
            # Read and log the updated settings
            logger.info("\nAfter scan - Updated settings in settings.json:")
            with open('config/settings.json', 'r') as f:
                settings = json.load(f)
            
            devices = settings.get('available_devices', [])
            logger.info(f"\nFound and saved {len(devices)} devices:")
            
            for device in devices:
                logger.info("\nDevice Details:")
                logger.info(f"  Name: {device['name']}")
                logger.info(f"  IP: {device['ip']}")
                logger.info(f"  MAC: {device['mac']}")
                logger.info(f"  Model: {device['model']}")
                logger.info(f"  Role: {device.get('role', 'Not assigned')}")
                logger.info(f"  State: {'ON' if device['state'] else 'OFF'}")
            
            # Check if any changes were made
            if before_devices != devices:
                logger.info("\nChanges detected in settings.json!")
                logger.info("Settings file has been updated with new device information.")
            else:
                logger.info("\nNo changes detected - settings.json remains the same.")
        else:
            logger.error("Device scan failed!")
            
    except Exception as e:
        logger.error(f"Error during initial device scan: {e}")
    
    logger.info("\n=== Device Scan Complete ===\n")

async def main():
    """Main application entry point."""
    controller = None
    try:
        # Perform initial device scan
        await scan_and_log_devices()
        
        # Initialize environment controller
        controller = EnvironmentController()
        
        # Start the controller (initialize async resources)
        await controller.start()
        
        # Initialize devices
        await controller.initialize_devices()
        
        # Initialize sensor
        logger.info("\n=== Initializing SCD30 Sensor ===")
        sensor_ok = await controller.initialize_sensor()
        if not sensor_ok:
            logger.error("Failed to initialize sensor, continuing without sensor...")
        
        logger.info("\n=== Starting Main Control Loop ===")
        
        consecutive_failures = 0
        max_consecutive_failures = 5
        last_sync_time = 0
        sync_interval = 300  # Sync device states every 5 minutes
        
        while True:  # Main control loop
            try:
                # Periodically sync device states with physical devices
                current_time = time.time()
                if current_time - last_sync_time > sync_interval:
                    await controller.sync_device_states()
                    last_sync_time = current_time
                
                # Get current measurements
                measurements = await controller.get_measurements()
                if measurements:
                    co2, temp, rh = measurements
                    logger.debug(f"Measurements - Temp: {temp}°C, RH: {rh}%, CO2: {co2}ppm")
                    
                    # Reset failure counter on successful measurement
                    consecutive_failures = 0
                    
                    # Control temperature
                    await controller.temperature_control(temp)
                    
                    # Control humidity
                    await controller.humidity_control(rh)
                    
                    # Control CO2/ventilation
                    logger.info(f"Calling CO2 control with CO2={co2} ppm")
                    controller.co2_control(co2, controller.current_settings['environment']['phases'][controller.current_settings['environment']['current_phase']]['co2_setpoint'])
                    logger.info(f"CO2 control completed - Fan speed now: {controller.fan_percentage:.1f}%")
                    
                    # Check for configuration updates
                    await controller.check_config_updates()
                    
                    # Log data to InfluxDB
                    await controller.log_data(co2, temp, rh)
                else:
                    # Increment failure counter
                    consecutive_failures += 1
                    logger.warning(f"Failed to get measurements (failure #{consecutive_failures})")
                    
                    # Try to reinitialize sensor after multiple consecutive failures
                    if consecutive_failures >= max_consecutive_failures:
                        logger.warning(f"Too many consecutive failures ({consecutive_failures}). Attempting to reinitialize sensor...")
                        await controller.initialize_sensor()
                        consecutive_failures = 0  # Reset counter after reinitialization attempt
                
                # Wait for next measurement interval
                await asyncio.sleep(controller.current_settings['sensor']['measurement_interval'])
                
            except Exception as e:
                logger.error(f"Error in main loop: {e}")
                await asyncio.sleep(5)  # Wait before retrying
                
    except Exception as e:
        logger.error(f"Fatal error in main: {e}")
    finally:
        # Cleanup
        if controller:
            await controller.cleanup()  # Await the cleanup
        logger.info("Application shutdown complete")

if __name__ == "__main__":
    # Set up logging (your existing logging setup)
    ...
    
    try:
        # Run the main function
        loop = asyncio.get_event_loop()
        loop.run_until_complete(main())
    except KeyboardInterrupt:
        logger.info("\nShutdown requested by user")
    except Exception as e:
        logger.error(f"Unexpected error: {e}")
    finally:
        logger.info("Shutting down...")<|MERGE_RESOLUTION|>--- conflicted
+++ resolved
@@ -142,21 +142,8 @@
         # Initialize settings manager
         self.settings_manager = SettingsManager(self.config_path)
         
-<<<<<<< HEAD
-        # Initialize config last modified time
-        try:
-            self.config_last_modified = os.path.getmtime(self.config_path)
-            logger.info(f"Config last modified: {datetime.fromtimestamp(self.config_last_modified)}")
-        except Exception as e:
-            logger.error(f"Error getting config modification time: {e}")
-            self.config_last_modified = 0
-        
-        # Initialize logging settings FIRST
-        self.logging_interval = self.current_settings.get('logging', {}).get('interval', 30)
-=======
         self.last_config_check = 0
         self.config_check_interval = 30  # Increased from 5 to 30 seconds
->>>>>>> a0114ef8
         
         # We'll load settings in the start method since we need async
         self.current_settings = {}
@@ -292,123 +279,9 @@
         # Now update controllers with config settings
         self.update_controllers()
         
-<<<<<<< HEAD
-        # Initialize InfluxDB client
-        try:
-            logger.info("\n=== Initializing InfluxDB Client ===")
-            logger.info(f"URL: {os.getenv('INFLUXDB_URL')}")
-            logger.info(f"Organization: {os.getenv('INFLUXDB_ORG')}")
-            logger.info(f"Bucket: {os.getenv('INFLUXDB_BUCKET')}")
-            
-            if not os.getenv('INFLUXDB_TOKEN'):
-                logger.error("❌ Error: INFLUXDB_TOKEN not found in environment variables")
-                return
-                
-            self.influx_client = InfluxDBClient(
-                url=os.getenv('INFLUXDB_URL', 'http://localhost:8086'),
-                token=os.getenv('INFLUXDB_TOKEN'),
-                org=os.getenv('INFLUXDB_ORG')
-            )
-            self.write_api = self.influx_client.write_api(write_options=SYNCHRONOUS)
-            
-            # Test the connection
-            try:
-                test_point = Point("test_connection").field("value", 1)
-                self.write_api.write(
-                    bucket=os.getenv('INFLUXDB_BUCKET'),
-                    record=test_point
-                )
-                logger.info("✓ InfluxDB connection test successful")
-            except Exception as e:
-                logger.error(f"❌ InfluxDB connection test failed: {e}")
-                
-        except Exception as e:
-            logger.error(f"❌ Error initializing InfluxDB client: {e}")
-            logger.error(f"Full traceback: {traceback.format_exc()}")
-        
-        self.session = None
-        self.connector = None
-        
-        # Initialize Tapo controller
-        self.tapo = TapoController(
-            email=os.getenv('TAPO_EMAIL'),
-            password=os.getenv('TAPO_PASSWORD')
-        )
-        
-        # Get device configs from settings
-        self.humidifier_config = self.current_settings.get('devices', {}).get('humidifier')
-        self.heater_config = self.current_settings.get('devices', {}).get('heater')
-        
-        # Initialize temperature_last_called
-        self.temperature_last_called = 0
-        
-        self.system_running = False
-        self.monitoring_enabled = True
-        
-    def load_config(self):
-        """Load settings from config file."""
-        try:
-            logger.info(f"Loading config from: {self.config_path}")
-            
-            # Check if file exists
-            if not os.path.exists(self.config_path):
-                logger.error(f"Config file does not exist: {self.config_path}")
-                return {}
-                
-            # Check file permissions
-            try:
-                file_stat = os.stat(self.config_path)
-                logger.info(f"Config file permissions: {oct(file_stat.st_mode)}")
-                logger.info(f"Config file owner: {file_stat.st_uid}, group: {file_stat.st_gid}")
-            except Exception as e:
-                logger.warning(f"Could not check file permissions: {e}")
-            
-            with open(self.config_path, 'r') as f:
-                config = json.load(f)
-                logger.info(f"Successfully loaded config from {self.config_path}")
-            
-            # Ensure numeric values are properly converted
-            if 'environment' in config and 'phases' in config['environment']:
-                for phase_name, phase_data in config['environment']['phases'].items():
-                    if 'temp_setpoint' in phase_data:
-                        phase_data['temp_setpoint'] = float(phase_data['temp_setpoint'])
-                    if 'rh_setpoint' in phase_data:
-                        phase_data['rh_setpoint'] = float(phase_data['rh_setpoint'])
-                    if 'co2_setpoint' in phase_data:
-                        phase_data['co2_setpoint'] = int(phase_data['co2_setpoint'])
-                
-                # Log the current phase settings
-                current_phase = config['environment']['current_phase']
-                if current_phase in config['environment']['phases']:
-                    phase_settings = config['environment']['phases'][current_phase]
-                    logger.info(f"Loaded settings for phase '{current_phase}':")
-                    logger.info(f"  Temperature setpoint: {phase_settings.get('temp_setpoint')}°C")
-                    logger.info(f"  Humidity setpoint: {phase_settings.get('rh_setpoint')}%")
-                    logger.info(f"  CO2 setpoint: {phase_settings.get('co2_setpoint')}ppm")
-                else:
-                    logger.warning(f"Current phase '{current_phase}' not found in config phases")
-                    
-            return config
-        except json.JSONDecodeError as e:
-            logger.error(f"Error parsing config file (invalid JSON): {e}")
-            # Try to read the raw file content for debugging
-            try:
-                with open(self.config_path, 'r') as f:
-                    content = f.read()
-                logger.error(f"Raw config file content: {content[:500]}...")
-            except Exception as read_error:
-                logger.error(f"Could not read raw config file: {read_error}")
-            return {}
-        except Exception as e:
-            logger.error(f"Error loading config: {e}")
-            import traceback
-            logger.error(f"Stack trace: {traceback.format_exc()}")
-            return {}
-=======
     async def load_config(self):
         """Load settings from config file using SettingsManager."""
         return await self.settings_manager.load_settings(force_reload=True)
->>>>>>> a0114ef8
 
     def get_logging_interval(self) -> int:
         """Get the current logging interval in seconds."""
@@ -417,167 +290,46 @@
     def update_controllers(self):
         """Update controller settings from config."""
         if not self.current_settings:
-            logger.warning("No settings available to update controllers")
             return
 
-        try:
-            phase = self.current_settings['environment']['current_phase']
-            phase_settings = self.current_settings['environment']['phases'][phase]
-            
-            # Log the current phase and settings we're applying
-            logger.info(f"Updating controllers with phase: {phase}")
-            logger.info(f"Temperature setpoint: {phase_settings['temp_setpoint']}°C")
-            logger.info(f"Humidity setpoint: {phase_settings['rh_setpoint']}%")
-            logger.info(f"CO2 setpoint: {phase_settings['co2_setpoint']}ppm")
-            
-            # Convert setpoints to float
-            try:
-                # Update CO2 and humidity PID setpoints
-                self.co2_pid.setpoint = float(phase_settings['co2_setpoint'])
-                self.humidity_pid.setpoint = float(phase_settings['rh_setpoint'])
-                
-                # Note: Temperature doesn't use PID, it uses hysteresis control
-                # The temperature setpoint is applied directly in temperature_control method
-            except (ValueError, TypeError) as e:
-                logger.error(f"Error converting setpoints to float: {e}")
-                logger.error(f"CO2 setpoint: {phase_settings['co2_setpoint']}")
-                logger.error(f"RH setpoint: {phase_settings['rh_setpoint']}")
-                return
-
-            # Update logging interval
-            new_logging_interval = self.current_settings.get('logging', {}).get('interval', 30)
-            if new_logging_interval != self.logging_interval:
-                logger.info(f"\nUpdating logging interval: {self.logging_interval}s -> {new_logging_interval}s")
-                self.logging_interval = new_logging_interval
-                logger.info("✓ Logging interval updated")
-
-            # Update humidity PID parameters
-            hum_pid_settings = self.current_settings['humidifier'].get('pid', {})
-            if hum_pid_settings:
-                old_tunings = self.humidity_pid.tunings
-                new_tunings = (
-                    float(hum_pid_settings.get('Kp', 0.2)),
-                    float(hum_pid_settings.get('Ki', 0.01)),
-                    float(hum_pid_settings.get('Kd', 0.05))
-                )
-                
-                if old_tunings != new_tunings:
-                    logger.info(f"Updating humidity PID tunings: {old_tunings} -> {new_tunings}")
-                    self.humidity_pid.tunings = new_tunings
-
-            # Update CO2 PID parameters
-            co2_pid_settings = self.current_settings['co2'].get('pid', {})
-            if co2_pid_settings:
-                old_tunings = self.co2_pid.tunings
-                new_tunings = (
-                    float(co2_pid_settings.get('Kp', -1.0)),
-                    float(co2_pid_settings.get('Ki', -0.01)),
-                    float(co2_pid_settings.get('Kd', 0.0))
-                )
-                
-                if old_tunings != new_tunings:
-                    logger.info(f"Updating CO2 PID tunings: {old_tunings} -> {new_tunings}")
-                    self.co2_pid.tunings = new_tunings
-
-<<<<<<< HEAD
-            # Update sensor interval if changed
-            new_interval = self.current_settings.get('sensor', {}).get('measurement_interval', 5)
-            if new_interval != self.measurement_interval:
-                logger.info(f"\nUpdating sensor measurement interval: {self.measurement_interval}s -> {new_interval}s")
-                self.measurement_interval = new_interval
-                if self.sensor:
-                    try:
-                        self.sensor.set_measurement_interval(self.measurement_interval)
-                        logger.info("✓ Sensor measurement interval updated")
-                    except Exception as e:
-                        logger.error(f"✗ Error updating sensor interval: {e}")
-                        
-            logger.info("Controllers updated successfully with new settings")
-        except Exception as e:
-            logger.error(f"Error in update_controllers: {e}")
-            import traceback
-            logger.error(f"Stack trace: {traceback.format_exc()}")
-
-    async def check_config_updates(self):
-        """Check for updates to config file and reload if necessary."""
-        try:
-            # Get the last modification time of the config file
-            config_mtime = os.path.getmtime(self.config_path)
-            current_time = time.time()
-            
-            logger.info(f"Checking config updates - File: {self.config_path}")
-            logger.info(f"Last modified time: {datetime.fromtimestamp(config_mtime).strftime('%Y-%m-%d %H:%M:%S')}")
-            logger.info(f"Last checked time: {datetime.fromtimestamp(self.config_last_modified).strftime('%Y-%m-%d %H:%M:%S') if self.config_last_modified > 0 else 'Never'}")
-            logger.info(f"Current time: {datetime.fromtimestamp(current_time).strftime('%Y-%m-%d %H:%M:%S')}")
-            
-            # If the file has been modified since last check, reload it
-            if config_mtime > self.config_last_modified:
-                logger.info(f"Config file modified at {datetime.fromtimestamp(config_mtime)}, reloading...")
-                
-                # Read the file content for debugging
-                try:
-                    with open(self.config_path, 'r') as f:
-                        file_content = f.read()
-                        logger.info(f"Current config file content (first 500 chars): {file_content[:500]}...")
-                except Exception as e:
-                    logger.error(f"Error reading config file for debug: {e}")
-                
-                old_settings = self.current_settings.copy() if self.current_settings else {}
-                self.current_settings = self.load_config()
-                self.config_last_modified = config_mtime
-                
-                # Log the changes to help with debugging
-                if old_settings:
-                    # Check if growth phase changed
-                    old_phase = old_settings.get('environment', {}).get('current_phase', 'unknown')
-                    new_phase = self.current_settings.get('environment', {}).get('current_phase', 'unknown')
-                    logger.info(f"CONFIG UPDATE: Phase changed: {old_phase} -> {new_phase}")
-                    
-                    # Always log temperature setpoint for the current phase, regardless of whether phase changed
-                    old_temp = old_settings.get('environment', {}).get('phases', {}).get(new_phase, {}).get('temp_setpoint', 'unknown')
-                    new_temp = self.current_settings.get('environment', {}).get('phases', {}).get(new_phase, {}).get('temp_setpoint', 'unknown')
-                    logger.info(f"CONFIG UPDATE: Temperature setpoint: {old_temp} -> {new_temp}")
-                    
-                    # Also log CO2 and humidity setpoints
-                    old_co2 = old_settings.get('environment', {}).get('phases', {}).get(new_phase, {}).get('co2_setpoint', 'unknown')
-                    new_co2 = self.current_settings.get('environment', {}).get('phases', {}).get(new_phase, {}).get('co2_setpoint', 'unknown')
-                    logger.info(f"CONFIG UPDATE: CO2 setpoint: {old_co2} -> {new_co2}")
-                    
-                    old_rh = old_settings.get('environment', {}).get('phases', {}).get(new_phase, {}).get('rh_setpoint', 'unknown')
-                    new_rh = self.current_settings.get('environment', {}).get('phases', {}).get(new_phase, {}).get('rh_setpoint', 'unknown')
-                    logger.info(f"CONFIG UPDATE: Humidity setpoint: {old_rh} -> {new_rh}")
-                    
-                    # Check heater device details
-                    old_devices = old_settings.get('available_devices', [])
-                    new_devices = self.current_settings.get('available_devices', [])
-                    
-                    old_heater = next((d for d in old_devices if d.get('role') == 'heater'), None)
-                    new_heater = next((d for d in new_devices if d.get('role') == 'heater'), None)
-                    
-                    if old_heater and new_heater:
-                        logger.info(f"CONFIG UPDATE: Heater state in config: {old_heater.get('state')} -> {new_heater.get('state')}")
-                        logger.info(f"CONFIG UPDATE: Heater IP: {old_heater.get('ip')} -> {new_heater.get('ip')}")
-                
-                # Update the controllers with the new settings
-                try:
-                    logger.info("Updating controllers with new settings...")
-                    self.update_controllers()
-                    
-                    # Force an immediate reevaluation of the heater state based on new settings
-                    if hasattr(self, 'diagnose_heater_control'):
-                        asyncio.create_task(self.diagnose_heater_control())
-                        logger.info("Running heater diagnostic with new settings")
-                except Exception as e:
-                    logger.error(f"Error updating controllers with new settings: {e}")
-            else:
-                logger.info(f"No changes detected in config file (last modified: {datetime.fromtimestamp(config_mtime).strftime('%Y-%m-%d %H:%M:%S')})")
-        except Exception as e:
-            logger.error(f"Error checking for config updates: {e}")
-            import traceback
-            logger.error(f"Stack trace: {traceback.format_exc()}")
-            # Don't update the config_last_modified time on error
-            # so we'll try again on the next check
-=======
+        phase = self.current_settings['environment']['current_phase']
+        phase_settings = self.current_settings['environment']['phases'][phase]
+        
+        # Convert setpoints to float
+        try:
+            self.co2_pid.setpoint = float(phase_settings['co2_setpoint'])
+            self.humidity_pid.setpoint = float(phase_settings['rh_setpoint'])
+        except (ValueError, TypeError) as e:
+            logger.error(f"Error converting setpoints to float: {e}")
+            logger.error(f"CO2 setpoint: {phase_settings['co2_setpoint']}")
+            logger.error(f"RH setpoint: {phase_settings['rh_setpoint']}")
+            return
+
+        # Update logging interval
+        new_logging_interval = self.current_settings.get('logging', {}).get('interval', 30)
+        if new_logging_interval != self.logging_interval:
+            logger.info(f"\nUpdating logging interval: {self.logging_interval}s -> {new_logging_interval}s")
+            self.logging_interval = new_logging_interval
+            logger.info("✓ Logging interval updated")
+
+        # Update humidity PID parameters
+        hum_pid_settings = self.current_settings['humidifier'].get('pid', {})
+        if hum_pid_settings:
+            self.humidity_pid.tunings = (
+                float(hum_pid_settings.get('Kp', 0.2)),
+                float(hum_pid_settings.get('Ki', 0.01)),
+                float(hum_pid_settings.get('Kd', 0.05))
+            )
+
+        # Update CO2 PID parameters
+        co2_pid_settings = self.current_settings['co2'].get('pid', {})
+        if co2_pid_settings:
+            self.co2_pid.tunings = (
+                float(co2_pid_settings.get('Kp', -1.0)),
+                float(co2_pid_settings.get('Ki', -0.01)),
+                float(co2_pid_settings.get('Kd', 0.0))
+            )
+
         # Update fan settings
         fan_settings = self.current_settings.get('fan', {})
         if fan_settings:
@@ -661,19 +413,10 @@
         for device in new_settings['available_devices']:
             if 'role' in device and device['role'] in current_states:
                 device['state'] = current_states[device['role']]
->>>>>>> a0114ef8
 
     async def get_measurements(self) -> Optional[Tuple[float, float, float]]:
         """Get measurements from the sensor."""
-        measurements = await self.sensor.get_measurements()
-        
-        # If sensor measurements are not available, use fallback values for testing
-        if measurements is None:
-            logger.info("Using fallback measurements for testing")
-            # Use fixed values for testing - these match the current environment
-            return 575.0, 20.5, 32.5
-            
-        return measurements
+        return await self.sensor.get_measurements()
 
     def co2_control(self, co2: float, setpoint_max: float) -> None:
         """Control CO2 levels using PID controller."""
@@ -735,19 +478,6 @@
         except Exception as e:
             logger.error(f"Error initializing devices: {e}")
 
-<<<<<<< HEAD
-    async def set_humidifier_state(self, state: bool) -> None:
-        """Set humidifier state."""
-        if self.humidifier_ip:
-            logger.info(f"SET_HUMIDIFIER_STATE: Setting humidifier to {'ON' if state else 'OFF'}")
-            success = await self.tapo.set_device_state(self.humidifier_ip, state)
-            if not success:
-                logger.error(f"SET_HUMIDIFIER_STATE: Failed to set humidifier state to {'ON' if state else 'OFF'}")
-                return
-                
-            self.humidifier_on = state
-            logger.info(f"SET_HUMIDIFIER_STATE: Successfully set humidifier to {'ON' if state else 'OFF'}")
-=======
     async def sync_device_states(self):
         """Synchronize actual device states with our tracking and settings.json."""
         try:
@@ -764,7 +494,6 @@
                     await self.settings_manager.set_device_state('heater', actual_heater_state)
                 else:
                     logger.warning("Could not get heater state - device may be offline")
->>>>>>> a0114ef8
             
             # Sync humidifier state
             if self.humidifier_ip:
@@ -801,92 +530,6 @@
             
         if self.humidifier_ip:
             try:
-<<<<<<< HEAD
-                logger.info(f"SET_HUMIDIFIER_STATE: Updating settings.json with state {'ON' if state else 'OFF'}")
-                with open(self.config_path, 'r') as f:
-                    settings = json.load(f)
-                
-                # Update device state in settings
-                updated = False
-                for device in settings.get('available_devices', []):
-                    if device.get('role') == 'humidifier':
-                        old_state = device['state']
-                        device['state'] = state
-                        updated = True
-                        logger.info(f"SET_HUMIDIFIER_STATE: Updated humidifier state in settings from {'ON' if old_state else 'OFF'} to {'ON' if state else 'OFF'}")
-                
-                if not updated:
-                    logger.warning("SET_HUMIDIFIER_STATE: No humidifier device found in settings.json")
-                
-                # Save updated settings
-                with open(self.config_path, 'w') as f:
-                    json.dump(settings, f, indent=4)
-                logger.info("SET_HUMIDIFIER_STATE: Successfully wrote updated settings to file")
-            except Exception as e:
-                logger.error(f"SET_HUMIDIFIER_STATE: Error updating humidifier state in settings: {e}")
-                import traceback
-                logger.error(f"SET_HUMIDIFIER_STATE: Stack trace: {traceback.format_exc()}")
-        else:
-            logger.error("SET_HUMIDIFIER_STATE: No humidifier IP available, cannot control device")
-
-    async def set_heater_state(self, state: bool) -> None:
-        """Set heater state."""
-        if self.heater_ip:
-            try:
-                logger.info(f"Setting heater to {'ON' if state else 'OFF'}")
-                
-                # Get current state before changing
-                current_state = await self.tapo.get_device_state(self.heater_ip)
-                
-                # Only send command if needed
-                if current_state != state:
-                    # Try to set the state
-                    success = await self.tapo.set_device_state(self.heater_ip, state)
-                    
-                    if success:
-                        logger.info(f"Successfully set heater to {'ON' if state else 'OFF'}")
-                    else:
-                        logger.error(f"Failed to set heater to {'ON' if state else 'OFF'}")
-                        return
-                else:
-                    logger.debug(f"Heater already {'ON' if state else 'OFF'}, no change needed")
-                
-                # Update internal tracking
-                self.heater_on = state
-                
-                # Verify the state change
-                try:
-                    actual_state = await self.tapo.get_device_state(self.heater_ip)
-                    if actual_state != state:
-                        logger.warning(f"Heater state verification failed! Expected {'ON' if state else 'OFF'} but got {'ON' if actual_state else 'OFF'}")
-                    else:
-                        logger.debug("Heater state verified successfully")
-                except Exception as e:
-                    logger.error(f"Error verifying heater state: {e}")
-                
-                # Update state in settings.json
-                try:
-                    with open(self.config_path, 'r') as f:
-                        settings = json.load(f)
-                    
-                    # Update device state in settings
-                    for device in settings.get('available_devices', []):
-                        if device.get('role') == 'heater':
-                            if device['state'] != state:
-                                device['state'] = state
-                                logger.debug(f"Updated heater state in settings.json to {'ON' if state else 'OFF'}")
-                    
-                    # Save updated settings
-                    with open(self.config_path, 'w') as f:
-                        json.dump(settings, f, indent=4)
-                except Exception as e:
-                    logger.error(f"Error updating heater state in settings: {e}")
-            except Exception as e:
-                logger.error(f"Error setting heater state: {e}")
-                import traceback
-                logger.error(f"Stack trace: {traceback.format_exc()}")
-
-=======
                 # Only update if state is changing
                 if state != self.humidifier_on:
                     # First update the physical device
@@ -959,7 +602,6 @@
             logger.warning("No heater IP available")
             return False
     
->>>>>>> a0114ef8
     async def connect_to_humidifier(self, retries=3):
         """Connect to humidifier with retries."""
         try:
@@ -1008,15 +650,6 @@
             setpoint = float(self.humidity_pid.setpoint)
             current_time = time.time()
             
-<<<<<<< HEAD
-            # Add detailed debug logging
-            logger.info(f"HUMIDITY CONTROL DEBUG: Current RH={current_rh:.1f}%, Setpoint={setpoint:.1f}%")
-            logger.info(f"HUMIDITY CONTROL DEBUG: Current humidifier state={'ON' if self.humidifier_on else 'OFF'}, Bursting={self.humidifier_bursting}")
-            
-            # Skip humidity control if RH is above setpoint
-            if current_rh >= setpoint:
-                logger.info(f"HUMIDITY CONTROL DEBUG: RH {current_rh:.1f}% is above setpoint {setpoint:.1f}%, turning humidifier OFF")
-=======
             # Get hysteresis value from settings
             hysteresis = self.current_settings.get('humidifier', {}).get('rh_hysteresis', 2.0)
             
@@ -1025,7 +658,6 @@
                 # Only log if we're turning off the humidifier
                 if self.humidifier_on or self.humidifier_bursting:
                     logger.info(f"RH ({current_rh}%) is above setpoint minus hysteresis ({setpoint - hysteresis}%), turning humidifier OFF")
->>>>>>> a0114ef8
                 await self.set_humidifier_state(False)  # Ensure humidifier is off
                 self.humidifier_bursting = False  # Reset bursting state
                 return
@@ -1039,34 +671,6 @@
                         await self.set_humidifier_state(False)
                         return
 
-<<<<<<< HEAD
-            # Check if we're in a burst
-            if self.humidifier_bursting:
-                time_left = self.burst_end_time - current_time
-                logger.info(f"HUMIDITY CONTROL DEBUG: Currently in burst mode, {time_left:.1f} seconds left")
-                if current_time >= self.burst_end_time:
-                    logger.info("HUMIDITY CONTROL DEBUG: Burst complete, turning humidifier OFF")
-                    self.humidifier_bursting = False
-                    await self.set_humidifier_state(False)
-                    return
-                else:
-                    logger.info("HUMIDITY CONTROL DEBUG: Continuing burst")
-                    return
-
-            # Calculate burst duration using PID
-            burst_duration = self.humidity_pid(current_rh)
-            logger.info(f"HUMIDITY CONTROL DEBUG: PID calculated burst duration: {burst_duration:.1f}s (min={HUMIDIFIER_BURST_MIN}s)")
-            
-            # Start a new burst if duration is sufficient
-            if burst_duration >= HUMIDIFIER_BURST_MIN:
-                logger.info(f"HUMIDITY CONTROL DEBUG: Starting new burst for {burst_duration:.1f}s")
-                self.humidifier_bursting = True
-                self.burst_end_time = current_time + burst_duration
-                await self.set_humidifier_state(True)
-                logger.info("HUMIDITY CONTROL DEBUG: Humidifier turned ON for burst")
-            else:
-                logger.info(f"HUMIDITY CONTROL DEBUG: Burst duration {burst_duration:.1f}s too short, skipping")
-=======
                 # Calculate burst duration using PID
                 burst_duration = self.humidity_pid(current_rh)
                 
@@ -1076,13 +680,9 @@
                     self.burst_end_time = current_time + burst_duration
                     logger.info(f"Starting humidifier burst for {burst_duration:.1f}s (RH: {current_rh}%, target: {setpoint}%)")
                     await self.set_humidifier_state(True)
->>>>>>> a0114ef8
                 
         except Exception as e:
             logger.error(f"Error in humidity control: {e}")
-            # Add stack trace for better debugging
-            import traceback
-            logger.error(f"Stack trace: {traceback.format_exc()}")
             await self.set_humidifier_state(False)  # Safety: turn off on error
 
     def log_humidifier_state(self, state: int, current_rh: float, burst_duration: float = 0.0) -> None:
@@ -1178,62 +778,7 @@
         if not self.system_running:
             return  # Skip control logic if system is stopped
 
-        try:
-            # Check for config updates first to ensure we have current settings
-            await self.check_config_updates()
-            
-            # Log that control loop is executing
-            logger.debug("Control loop executing...")
-            
-            # Get current measurements
-            measurements = await self.get_measurements()
-            if not measurements:
-                logger.warning("No measurements available for control loop")
-                return
-                
-            co2, temperature, rh = measurements
-            
-            # Log current measurements and setpoints
-            current_phase = self.current_settings['environment']['current_phase']
-            temp_setpoint = float(self.current_settings['environment']['phases'][current_phase]['temp_setpoint'])
-            logger.info(f"Current readings - Temp: {temperature:.1f}°C (setpoint: {temp_setpoint:.1f}°C), RH: {rh:.1f}%, CO2: {co2:.0f}ppm")
-            
-            # FIRST update device states to get current actual state
-            logger.debug("Updating device states first...")
-            previous_heater_state = self.heater_on
-            await self.update_device_states()
-            
-            # Check if state changed externally and log it
-            if previous_heater_state != self.heater_on:
-                logger.warning(f"Heater state changed externally: {previous_heater_state} -> {self.heater_on}")
-            
-            # Calculate what heater state SHOULD be based on temperature
-            temp_hysteresis = float(self.current_settings['environment']['phases'][current_phase]['temp_hysteresis'])
-            temp_low = temp_setpoint - temp_hysteresis
-            should_heat = temperature < temp_low
-            
-            # Compare actual state with what it should be
-            if should_heat != self.heater_on:
-                logger.warning(f"STATE MISMATCH: Heater is {'ON' if self.heater_on else 'OFF'} but should be {'ON' if should_heat else 'OFF'} based on temperature")
-            else:
-                logger.debug(f"Heater state is correct: {'ON' if self.heater_on else 'OFF'} (Should be {'ON' if should_heat else 'OFF'})")
-            
-            # Run temperature control AFTER state update so it has the final say
-            logger.debug("Running temperature control (with final authority)...")
-            await self.temperature_control(temperature)
-            
-            # Run humidity control
-            logger.debug("Running humidity control...")
-            await self.humidity_control(rh)
-            
-            # Run CO2 control
-            logger.debug("Running CO2 control...")
-            await self.co2_control(co2, self.current_settings['environment']['phases'][current_phase]['co2_setpoint'])
-                        
-        except Exception as e:
-            logger.error(f"Error in control loop: {e}")
-            import traceback
-            logger.error(f"Stack trace: {traceback.format_exc()}")
+        # ... rest of control logic ...
 
     async def cleanup(self):
         """Cleanup resources before shutdown."""
@@ -1247,30 +792,20 @@
             
             # Turn off devices
             try:
-<<<<<<< HEAD
-                await self.set_heater_state(False)
-                logger.info("✓ Heater turned off")
-=======
                 success = await self.set_heater_state(False)
                 if success:
                     logger.info("✓ Heater turned off")
                 else:
                     logger.warning("⚠ Could not turn off heater")
->>>>>>> a0114ef8
             except Exception as e:
                 logger.error(f"❌ Error turning off heater: {e}")
                 
             try:
-<<<<<<< HEAD
-                await self.set_humidifier_state(False)
-                logger.info("✓ Humidifier turned off")
-=======
                 success = await self.set_humidifier_state(False)
                 if success:
                     logger.info("✓ Humidifier turned off")
                 else:
                     logger.warning("⚠ Could not turn off humidifier")
->>>>>>> a0114ef8
             except Exception as e:
                 logger.error(f"❌ Error turning off humidifier: {e}")
             
@@ -1371,35 +906,11 @@
             
             # Calculate temperature bounds
             temp_low = setpoint - hysteresis
-            
-            # Add detailed debug logging
-            logger.info(f"TEMP CONTROL DEBUG: Current temp={temperature:.1f}°C, Setpoint={setpoint:.1f}°C, Hysteresis={hysteresis:.1f}°C")
-            logger.info(f"TEMP CONTROL DEBUG: Turn on threshold={temp_low:.1f}°C, Current heater state={'ON' if self.heater_on else 'OFF'}")
+            temp_high = setpoint + hysteresis
             
             # Determine if heater should be on or off
             should_heat = temperature < temp_low
-            logger.info(f"TEMP CONTROL DEBUG: Should heat? {should_heat} (temp < threshold? {temperature:.1f} < {temp_low:.1f})")
-            
-<<<<<<< HEAD
-            # Get ACTUAL current state directly from device for double-checking
-            actual_state = False
-            if self.heater_ip:
-                try:
-                    actual_state = await self.tapo.get_device_state(self.heater_ip)
-                    if actual_state != self.heater_on:
-                        logger.warning(f"TEMP CONTROL DEBUG: Tracked state ({self.heater_on}) differs from actual device state ({actual_state})")
-                except Exception as e:
-                    logger.error(f"Error checking actual device state: {e}")
-            
-            # ALWAYS apply the correct state - don't rely on state tracking
-            # This ensures the temperature control logic has authority
-            logger.info(f"TEMP CONTROL DEBUG: Enforcing heater state to {'ON' if should_heat else 'OFF'} based on temperature logic")
-            await self.set_heater_state(should_heat)
-            logger.info(f"Heater set to {'ON' if should_heat else 'OFF'} - Temp: {temperature}°C (Target: {setpoint}°C ±{hysteresis}°C)")
-            
-            # Log the heater state to InfluxDB
-            self.log_heater_state(1 if should_heat else 0, temperature)
-=======
+            
             # Only change state if needed
             if should_heat != self.heater_on:
                 # First update the physical device and internal state
@@ -1472,13 +983,9 @@
                         is_online = await self.tapo.check_device_online(self.heater_ip)
                         if not is_online:
                             logger.error(f"Heater device appears to be offline. Please check the physical device and network connection.")
->>>>>>> a0114ef8
                 
         except Exception as e:
             logger.error(f"Error in temperature control: {e}")
-            # Add stack trace for better debugging
-            import traceback
-            logger.error(f"Stack trace: {traceback.format_exc()}")
 
     async def diagnose_sensor(self):
         """Print sensor diagnostic information."""
@@ -1634,62 +1141,6 @@
         self.sensor.cleanup()
         logger.info("System completely stopped")
 
-<<<<<<< HEAD
-    async def diagnose_heater_control(self):
-        """Special diagnostic function to check heater control logic"""
-        try:
-            # Get current measurements
-            measurements = await self.get_measurements()
-            if not measurements:
-                logger.error("HEATER DIAGNOSTIC: No measurements available!")
-                return
-            
-            co2, temperature, rh = measurements
-            
-            # Get setpoint
-            current_phase = self.current_settings['environment']['current_phase']
-            setpoint = float(self.current_settings['environment']['phases'][current_phase]['temp_setpoint'])
-            hysteresis = float(self.current_settings['environment']['phases'][current_phase]['temp_hysteresis'])
-            
-            # Calculate threshold
-            temp_low = setpoint - hysteresis
-            
-            # Get current heater state
-            current_heater_state = await self.tapo.get_device_state(self.heater_ip) if self.heater_ip else False
-            
-            # What should the heater state be?
-            should_heat = temperature < temp_low
-            
-            logger.info("=================== HEATER DIAGNOSTIC ===================")
-            logger.info(f"Current temperature: {temperature:.1f}°C")
-            logger.info(f"Temperature setpoint: {setpoint:.1f}°C")
-            logger.info(f"Hysteresis: {hysteresis:.1f}°C")
-            logger.info(f"Heat-on threshold: {temp_low:.1f}°C")
-            logger.info(f"Criteria met for heating? {should_heat} (temp < threshold? {temperature:.1f} < {temp_low:.1f})")
-            logger.info(f"Current heater state according to Tapo: {'ON' if current_heater_state else 'OFF'}")
-            logger.info(f"Local tracking of heater state: {'ON' if self.heater_on else 'OFF'}")
-            logger.info("=======================================================")
-            
-            # Check for mismatch
-            if should_heat != current_heater_state:
-                logger.warning(f"HEATER DIAGNOSTIC: Detected state mismatch! Tapo shows {'ON' if current_heater_state else 'OFF'} but should be {'ON' if should_heat else 'OFF'}")
-                
-                # Fix the mismatch
-                logger.info(f"HEATER DIAGNOSTIC: Fixing state mismatch by setting heater to {'ON' if should_heat else 'OFF'}")
-                await self.set_heater_state(should_heat)
-                
-                # Verify the fix
-                new_state = await self.tapo.get_device_state(self.heater_ip) if self.heater_ip else False
-                logger.info(f"HEATER DIAGNOSTIC: Heater state after fix: {'ON' if new_state else 'OFF'}")
-                
-            else:
-                logger.info("HEATER DIAGNOSTIC: Heater state is correct according to control logic.")
-            
-        except Exception as e:
-            logger.error(f"Error during heater diagnostics: {e}")
-            import traceback
-            logger.error(f"Stack trace: {traceback.format_exc()}")
-=======
     async def update_fan_settings_in_background(self):
         """Update fan settings in the background."""
         try:
@@ -1701,7 +1152,6 @@
             logger.info(f"Updated fan settings in settings.json: manual={self.fan_manual_control}, speed={self.fan_percentage:.1f}%")
         except Exception as e:
             logger.error(f"Error updating fan settings in settings.json: {e}")
->>>>>>> a0114ef8
 
 class ShroomboxController:
     def __init__(self):
