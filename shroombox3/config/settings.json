{
    "fan": {
        "manual_control": false,
<<<<<<< HEAD
        "speed": 100.0
    }
=======
        "speed": 0.0
    },
    "available_devices": [
        {
            "name": "Heatmat",
            "ip": "192.168.8.164",
            "mac": "B0-19-21-C4-CE-97",
            "model": "P115",
            "type": "SMART.TAPOPLUG",
            "state": false,
            "role": null
        },
        {
            "name": "Humidifier",
            "ip": "192.168.8.181",
            "mac": "B0-19-21-C4-C9-9D",
            "model": "P115",
            "type": "SMART.TAPOPLUG",
            "state": false,
            "role": null
        }
    ]
>>>>>>> 698a2d75
}<|MERGE_RESOLUTION|>--- conflicted
+++ resolved
@@ -1,11 +1,7 @@
 {
     "fan": {
         "manual_control": false,
-<<<<<<< HEAD
         "speed": 100.0
-    }
-=======
-        "speed": 0.0
     },
     "available_devices": [
         {
@@ -27,5 +23,4 @@
             "role": null
         }
     ]
->>>>>>> 698a2d75
 }